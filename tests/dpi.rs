use reef::metrics::{log, log::Component};

#[test]
fn e2e_dpi() {
    log::tic(Component::Compiler, "bs test", "foo");
    println!("Write this line");
    log::stop(Component::Compiler, "bs test", "foo");

<<<<<<< HEAD
    log::r1cs(Component::Compiler, "bs test", "foo", 100);
=======
    log::r1cs(Component::Compiler, "bs test", "foo",100);
>>>>>>> 186c3e16
    println!("Write this line");

    if let Err(e) = log::write_csv("foo.csv") {
        eprintln!("Error writing to file: {}", e);
        panic!("exiting");
    }
}<|MERGE_RESOLUTION|>--- conflicted
+++ resolved
@@ -6,11 +6,8 @@
     println!("Write this line");
     log::stop(Component::Compiler, "bs test", "foo");
 
-<<<<<<< HEAD
     log::r1cs(Component::Compiler, "bs test", "foo", 100);
-=======
-    log::r1cs(Component::Compiler, "bs test", "foo",100);
->>>>>>> 186c3e16
+
     println!("Write this line");
 
     if let Err(e) = log::write_csv("foo.csv") {
