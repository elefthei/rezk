--- conflicted
+++ resolved
@@ -11,22 +11,22 @@
 use crate::backend::{commitment::*, costs::logmn, nova::*, r1cs::*};
 use crate::safa::SAFA;
 use circ::target::r1cs::wit_comp::StagedWitCompEvaluator;
-use circ::target::r1cs::{ProverData, self};
+use circ::target::r1cs::{self, ProverData};
 use generic_array::typenum;
 use neptune::circuit;
 use neptune::{
-    sponge::vanilla::{Sponge, SpongeTrait,Mode},
     sponge::api::{IOPattern, SpongeAPI, SpongeOp},
+    sponge::vanilla::{Mode, Sponge, SpongeTrait},
     Strength,
 };
-use nova_snark::provider::ipa_pc::{InnerProductInstance, InnerProductArgument};
+use nova_snark::provider::ipa_pc::{InnerProductArgument, InnerProductInstance};
 use nova_snark::spartan::direct::SpartanVerifierKey;
 use nova_snark::traits::commitment::CommitmentTrait;
 use nova_snark::{
+    provider::pedersen::{Commitment, CommitmentGens, CompressedCommitment},
+    spartan::direct::SpartanSNARK,
     traits::{circuit::TrivialTestCircuit, Group},
     CompressedSNARK, PublicParams, RecursiveSNARK, StepCounterType, FINAL_EXTERNAL_COUNTER,
-    spartan::direct::SpartanSNARK,
-    provider::pedersen::{CommitmentGens, CompressedCommitment,Commitment}
 };
 use rug::Integer;
 use std::sync::mpsc;
@@ -59,8 +59,8 @@
     let (send_setup, recv_setup): (Sender<ProofInfo>, Receiver<ProofInfo>) = mpsc::channel();
 
     let (sender_qv, recv_qv): (
-        Sender<(Vec<Integer>,Integer)>,
-        Receiver<(Vec<Integer>,Integer)>,
+        Sender<(Vec<Integer>, Integer)>,
+        Receiver<(Vec<Integer>, Integer)>,
     ) = mpsc::channel();
 
     let solver_thread = thread::spawn(move || {
@@ -117,17 +117,13 @@
         #[cfg(feature = "metrics")]
         log::stop(Component::Compiler, "Compiler", "Full");
 
-<<<<<<< HEAD
-        solve(sender, &mut r1cs_converter, &prover_data, &doc);
-=======
-        solve(sender,sender_qv, &mut r1cs_converter, &prover_data, num_steps, &doc);
->>>>>>> 681181a1
+        solve(sender, sender_qv, &mut r1cs_converter, &prover_data, &doc);
     });
 
     //get args
     let proof_info = recv_setup.recv().unwrap();
 
-    prove_and_verify(recv, recv_qv,proof_info);
+    prove_and_verify(recv, recv_qv, proof_info);
 
     // rejoin child
     solver_thread.join().expect("setup/solver thread panicked");
@@ -245,12 +241,8 @@
 }
 
 fn solve<'a>(
-<<<<<<< HEAD
     sender: Sender<Option<NFAStepCircuit<<G1 as Group>::Scalar>>>,
-=======
-    sender: Sender<NFAStepCircuit<<G1 as Group>::Scalar>>, 
-    sender_qv: Sender<(Vec<Integer>,Integer)>,//itness<<G1 as Group>::Scalar>>,
->>>>>>> 681181a1
+    sender_qv: Sender<(Vec<Integer>, Integer)>, //itness<<G1 as Group>::Scalar>>,
     r1cs_converter: &mut R1CS<<G1 as Group>::Scalar, char>,
     circ_data: &'a ProverData,
     doc: &Vec<char>,
@@ -437,21 +429,18 @@
         stack_in = stack_out;
         i += 1
     }
-<<<<<<< HEAD
+
     sender.send(None).unwrap();
+    sender_qv
+        .send((doc_running_q.unwrap(), doc_running_v.unwrap()))
+        .unwrap();
 }
 
 fn prove_and_verify(
     recv: Receiver<Option<NFAStepCircuit<<G1 as Group>::Scalar>>>,
+    recv_qv: Receiver<(Vec<Integer>, Integer)>,
     proof_info: ProofInfo,
 ) {
-=======
-
-    sender_qv.send((doc_running_q.unwrap(),doc_running_v.unwrap())).unwrap();
-}
-
-fn prove_and_verify(recv: Receiver<NFAStepCircuit<<G1 as Group>::Scalar>>, recv_qv: Receiver<(Vec<Integer>,Integer)>,proof_info: ProofInfo) {
->>>>>>> 681181a1
     println!("Proving thread starting...");
 
     // recursive SNARK
@@ -460,24 +449,16 @@
     let circuit_secondary = TrivialTestCircuit::new(StepCounterType::External);
     let z0_secondary = vec![<G2 as Group>::Scalar::zero()];
 
-<<<<<<< HEAD
     let mut i = 0;
     let mut circuit_primary_wrapper = recv.recv().unwrap();
+    let mut circuit_primary = None;
+
     while circuit_primary_wrapper.is_some() {
-=======
-    let mut circuit_primary: Option<NFAStepCircuit<<G1 as Group>::Scalar>> = None;
-    // println!("num foldings: {:#?}", proof_info.num_steps);
-    for i in 0..proof_info.num_steps {
->>>>>>> 681181a1
         #[cfg(feature = "metrics")]
         let test = format!("step {}", i);
 
         // blocks until we receive first witness
-<<<<<<< HEAD
-        let circuit_primary = circuit_primary_wrapper.clone().unwrap();
-=======
-        circuit_primary = Some(recv.recv().unwrap());
->>>>>>> 681181a1
+        circuit_primary = Some(circuit_primary_wrapper.clone().unwrap());
 
         #[cfg(feature = "metrics")]
         log::tic(Component::Prover, &test, "prove step");
@@ -529,35 +510,47 @@
     assert!(res.is_ok());
     let compressed_snark = res.unwrap();
 
-    let (q,v) = recv_qv.recv().unwrap();
+    let (q, v) = recv_qv.recv().unwrap();
 
     let cp_clone = circuit_primary.clone().unwrap();
     let pc = cp_clone.pc;
-    let claim_blind =  cp_clone.claim_blind;
-
-    //Doc dot prod 
-    let (ipi, ipa,v_commit,v_decommit) = proof_dot_prod_prover(
+    let claim_blind = cp_clone.claim_blind;
+
+    //Doc dot prod
+    let (ipi, ipa, v_commit, v_decommit) = proof_dot_prod_prover(
         &proof_info.commit,
         q.into_iter().map(|x| int_to_ff(x)).collect(),
         int_to_ff(v.clone()),
         proof_info.doc_len,
     );
 
-    //CAP 
+    //CAP
     let cap_d = calc_d_clear(pc.clone(), claim_blind, v.clone());
 
     // CAP circuit
-    let cap_circuit: ConsistencyCircuit<<G1 as Group>::Scalar> = ConsistencyCircuit::new(pc, cap_d, int_to_ff(v.clone()), claim_blind);
-    
+    let cap_circuit: ConsistencyCircuit<<G1 as Group>::Scalar> =
+        ConsistencyCircuit::new(pc, cap_d, int_to_ff(v.clone()), claim_blind);
+
     // produce CAP keys
-    let (cap_pk, cap_vk) = SpartanSNARK::<G1, EE1, ConsistencyCircuit<<G1 as Group>::Scalar>>::setup(cap_circuit.clone()).unwrap();
-    
+    let (cap_pk, cap_vk) =
+        SpartanSNARK::<G1, EE1, ConsistencyCircuit<<G1 as Group>::Scalar>>::setup(
+            cap_circuit.clone(),
+        )
+        .unwrap();
+
     let cap_z = vec![cap_d];
-    
-    let cap_res = SpartanSNARK::cap_prove(&cap_pk, cap_circuit.clone(), &cap_z, &v_commit.compress(), &int_to_ff(v), &v_decommit);
+
+    let cap_res = SpartanSNARK::cap_prove(
+        &cap_pk,
+        cap_circuit.clone(),
+        &cap_z,
+        &v_commit.compress(),
+        &int_to_ff(v),
+        &v_decommit,
+    );
     assert!(cap_res.is_ok());
-    
-    let cap_snark = cap_res.unwrap();  
+
+    let cap_snark = cap_res.unwrap();
 
     #[cfg(feature = "metrics")]
     log::space(
@@ -577,10 +570,10 @@
         proof_info.commit,
         proof_info.table,
         proof_info.doc_len,
-        ipi, 
+        ipi,
         ipa,
-        cap_d, 
-        cap_circuit, 
+        cap_d,
+        cap_circuit,
         cap_snark,
         cap_vk,
         v_commit,
@@ -601,8 +594,8 @@
     ipa: InnerProductArgument<G1>,
     cap_d: <G1 as Group>::Scalar,
     cap_circuit: ConsistencyCircuit<<G1 as Group>::Scalar>,
-    cap_snark: SpartanSNARK<G1, EE1,ConsistencyCircuit<<G1 as Group>::Scalar>>,
-    cap_vk: SpartanVerifierKey<G1,EE1>,
+    cap_snark: SpartanSNARK<G1, EE1, ConsistencyCircuit<<G1 as Group>::Scalar>>,
+    cap_vk: SpartanVerifierKey<G1, EE1>,
     v_commit: Commitment<G1>,
 ) {
     let q_len = logmn(table.len());
@@ -627,8 +620,8 @@
     #[cfg(feature = "metrics")]
     log::tic(Component::Verifier, "Verification", "Final Clear Checks");
 
-    //CAP verify 
-    let cap_res = cap_verifier(cap_d, cap_snark, cap_circuit, cap_vk,v_commit);
+    //CAP verify
+    let cap_res = cap_verifier(cap_d, cap_snark, cap_circuit, cap_vk, v_commit);
     assert!(cap_res.is_ok());
 
     // state, char, opt<hash>, opt<v,q for eval>, opt<v,q for doc>, accepting
@@ -646,8 +639,8 @@
         Some(zn[(2 + q_len)..(2 + q_len + qd_len)].to_vec()),
         Some(zn[2 + q_len + qd_len]),
         cap_d,
-        ipi, 
-        ipa
+        ipi,
+        ipa,
     ); // TODO number maybe wrong here
     #[cfg(feature = "metrics")]
     log::stop(Component::Verifier, "Verification", "Final Clear Checks");
