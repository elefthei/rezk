--- conflicted
+++ resolved
@@ -42,15 +42,9 @@
     // poly of degree (# final states - 1)
     // (alt, # non final states - 1)
     let cost: usize = 5; //constrain to boolean costs and bool accepting
-<<<<<<< HEAD
     let nstate = match is_match {
         None => nfa.get_non_final_states().len() as usize - 1,
-        _ => nfa.get_final_states().len() as usize - 1,
-=======
-    let nstate =  match is_match {
-        None => nfa.get_non_final_states().len() as usize - 1 ,
         _ => nfa.accepting().len() as usize - 1,
->>>>>>> 2171aac6
     };
     cost + nstate + 2
 }
@@ -276,14 +270,10 @@
     if cost == std::usize::MAX {
         return std::usize::MAX;
     }
-<<<<<<< HEAD
-    let n_foldings = ((doc_len / batch_size) as f32).ceil() as usize;
-=======
     // println!("Step Circuit Size: {:#?}",cost);
     // println!("Doc len: {:#?}", doc_len);
-    let n_foldings = ((doc_len as f32)/(batch_size as f32) as f32).ceil() as usize;
+    let n_foldings = ((doc_len as f32) / (batch_size as f32) as f32).ceil() as usize;
     // println!("N Folding: {:#?}", n_foldings);
->>>>>>> 2171aac6
     let final_circuit_size = cost + GLUE_NUMBER;
     let cost_folding = 2 * final_circuit_size * n_foldings;
     let cost_snark = (((final_circuit_size) as f32) * 128.0).log2().ceil() as usize;
@@ -309,11 +299,7 @@
 
     let match_len = match is_match {
         None => doc_length,
-<<<<<<< HEAD
-        Some((start, end)) => end - start + 1,
-=======
-        Some((start, end)) => end-start
->>>>>>> 2171aac6
+        Some((start, end)) => end - start,
     };
 
     let mut cost;
@@ -371,15 +357,7 @@
         opt_batching,
         commit.clone(),
         batch_size,
-<<<<<<< HEAD
-        get_folded_cost(
-            cost,
-            mod_len + get_padding(mod_len, batch_size, commit),
-            batch_size,
-        ),
-=======
         get_folded_cost(cost, mod_len, batch_size),
->>>>>>> 2171aac6
     )
 }
 
@@ -400,21 +378,13 @@
 
     let batch_v_match: bool = match is_match {
         None => true,
-<<<<<<< HEAD
-        Some((start, end)) => (end - start + 1) >= batch_size,
-=======
-        Some((start, end)) => (end-start) >= batch_size,
->>>>>>> 2171aac6
+        Some((start, end)) => (end - start) >= batch_size,
     };
 
     let mut mod_len = doc_length;
     let match_len = match is_match {
         None => doc_length,
-<<<<<<< HEAD
-        Some((start, end)) => end - start + 1,
-=======
-        Some((start, end)) => end-start
->>>>>>> 2171aac6
+        Some((start, end)) => end - start,
     };
 
     let mut cost: usize = std::usize::MAX;
@@ -489,15 +459,7 @@
         opt_batching,
         opt_commit.clone(),
         batch_size,
-<<<<<<< HEAD
-        get_folded_cost(
-            cost,
-            mod_len + get_padding(mod_len, batch_size, opt_commit),
-            batch_size,
-        ),
-=======
         get_folded_cost(cost, mod_len, batch_size),
->>>>>>> 2171aac6
     )
 }
 
@@ -516,21 +478,13 @@
 
     let batch_v_match: bool = match is_match {
         None => true,
-<<<<<<< HEAD
-        Some((start, end)) => (end - start + 1) >= batch_size,
-=======
-        Some((start, end)) => (end-start) >= batch_size,
->>>>>>> 2171aac6
+        Some((start, end)) => (end - start) >= batch_size,
     };
 
     let mut mod_len = doc_length;
     let match_len = match is_match {
         None => doc_length,
-<<<<<<< HEAD
-        Some((start, end)) => end - start + 1,
-=======
-        Some((start, end)) => end-start
->>>>>>> 2171aac6
+        Some((start, end)) => end - start,
     };
 
     let opt_batching: JBatching = batching;
@@ -572,15 +526,7 @@
         opt_batching,
         opt_commit.clone(),
         batch_size,
-<<<<<<< HEAD
-        get_folded_cost(
-            cost,
-            mod_len + get_padding(mod_len, batch_size, opt_commit),
-            batch_size,
-        ),
-=======
         get_folded_cost(cost, mod_len, batch_size),
->>>>>>> 2171aac6
     )
 }
 
@@ -618,15 +564,7 @@
         doc_length,
         opt_commit,
     );
-<<<<<<< HEAD
-    cost = get_folded_cost(
-        cost,
-        doc_length + get_padding(doc_length, opt_batch_size, opt_commit),
-        1,
-    );
-=======
     cost = get_folded_cost(cost, doc_length, 1);
->>>>>>> 2171aac6
 
     let mut range_list = vec![];
 
@@ -654,25 +592,11 @@
                 (Some(b), None, _) => opt_commit_select_with_batch(nfa, n, is_match, doc_length, b),
                 (Some(b), Some(c), _) => {
                     let single_cost = full_round_cost_model(nfa, n, b, is_match, doc_length, c);
-                    (
-                        b,
-                        c,
-<<<<<<< HEAD
-                        n,
-                        get_folded_cost(
-                            single_cost,
-                            doc_length + get_padding(doc_length, 1 << n, c),
-                            1 << n,
-                        ),
-=======
-                         n,
-                        get_folded_cost(single_cost, doc_length, 1 << n),
->>>>>>> 2171aac6
-                    )
+                    (b, c, n, get_folded_cost(single_cost, doc_length, 1 << n))
                 }
             };
-        println!("Batch size: {:#?}",n);
-        println!("{:#?}",batching_and_cost);
+        println!("Batch size: {:#?}", n);
+        println!("{:#?}", batching_and_cost);
         if batching_and_cost.3 < cost {
             cost = batching_and_cost.3;
             opt_commit = batching_and_cost.1;
