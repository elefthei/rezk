--- conflicted
+++ resolved
@@ -117,7 +117,6 @@
 
         // generate T
         let num_states = safa.g.node_count();
-<<<<<<< HEAD
         let num_chars = num_ab.len();
         let mut max_offsets = 1;
         let mut max_branches = 1;
@@ -213,32 +212,6 @@
                             + (lower_offset * max_offsets)
                             + upper_offset,
                     )
-=======
-        let num_chars = safa.ab.len();
-        let mut delta = FxHashMap::default(); //TODO (rm duplicates)
-
-        // TODO range check
-        let mut table = vec![];
-
-        safa.write_pdf("safa").unwrap();
-
-        println!("ACCEPTING {:#?}", safa.accepting());
-        //        println!("DELTAS {:#?}", safa.deltas());
-        println!("SOLVE {:#?}", safa.solve(&doc));
-        //        println!("DOC {:#?}", doc.clone());
-
-        for (in_node, edge, out_node) in safa.deltas() {
-            let in_state = in_node.inner.index(); // check AND/OR?
-            let out_state = out_node.index();
-            let c = match edge {
-                Either(Err(e)) if e.is_nil() => num_ab[&None],       //EPSILON
-                Either(Err(e)) => todo!(),                               //num_ab(us),
-                Either(Ok(ch)) => num_ab[&Some(ch)],
-            };
-
-            table.push(
-                Integer::from((in_state * num_states * num_chars) + (out_state * num_chars) + c)
->>>>>>> 60d6d03d
                     .rem_floor(cfg().field().modulus()),
                 );
 
@@ -595,32 +568,7 @@
         v
     }
 
-<<<<<<< HEAD
     fn last_state_accepting_circuit(&mut self) {
-=======
-    // TODO - we don't want it to always accept state 0
-    fn accepting_state_circuit(&mut self) {
-        // final state (non) match check
-        let vanishing_poly;
-        let final_states = &self.safa.accepting();
-        //    let non_final_states = self.nfa.non_accepting();
-        let mut vanish_on = vec![];
-
-        if self.is_match {
-            // proof of membership
-            for xi in final_states.into_iter() {
-                vanish_on.push(Integer::from(xi.index()));
-            }
-        } else {
-            unimplemented!();
-            /*for xi in non_final_states.into_iter() {
-                vanish_on.push(Integer::from(xi));
-            }*/
-        }
-        vanishing_poly =
-            poly_eval_circuit(vanish_on, new_var(format!("state_{}", self.batch_size)));
-
->>>>>>> 60d6d03d
         let match_term = term(
             Op::Ite,
             vec![
