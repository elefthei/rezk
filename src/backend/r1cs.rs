use crate::backend::costs::{opt_cost_model_select, JBatching, JCommit};
use crate::dfa::DFA;
use circ::cfg;
use circ::cfg::CircOpt;
use circ::cfg::*;
use circ::ir::{opt::*, proof::Constraints, term::*};
use circ::target::r1cs::{opt::reduce_linearities, trans::to_r1cs, ProverData, VerifierData};
use ff::PrimeField;
use fxhash::FxHashMap;
use generic_array::typenum;
use neptune::{
    poseidon::PoseidonConstants,
    sponge::api::{IOPattern, SpongeAPI, SpongeOp},
    sponge::vanilla::{Mode, Sponge, SpongeTrait},
    Strength,
};
use nova_snark::traits::Group;
use rug::{
    integer::Order,
    ops::{RemRounding, RemRoundingAssign},
    rand::RandState,
    Assign, Integer,
};
use std::sync::Once;
use std::time::{Duration, Instant};

static INIT: Once = Once::new();

pub fn init() {
    INIT.call_once(|| {
        setup_circ();
    });
}
fn setup_circ() {
    if !cfg::is_cfg_set() {
        // set up CirC library
        let mut circ: CircOpt = Default::default();
        circ.field.custom_modulus =
            "28948022309329048855892746252171976963363056481941647379679742748393362948097".into(); // vesta (fuck???)
                                                                                                    //"28948022309329048855892746252171976963363056481941560715954676764349967630337".into(); // pallas curve (i think?)
        cfg::set(&circ);
    }
}

// circuit values
fn new_const<I>(i: I) -> Term
// constants
where
    Integer: From<I>,
{
    leaf_term(Op::Const(Value::Field(cfg().field().new_v(i))))
}
fn new_bool_const(b: bool) -> Term
// constants
{
    leaf_term(Op::Const(Value::Bool(b)))
}

fn new_var(name: String) -> Term {
    // empty holes
    leaf_term(Op::Var(name, Sort::Field(cfg().field().clone())))
}

fn new_bool_var(name: String) -> Term {
    // empty holes
    leaf_term(Op::Var(name, Sort::Bool))
}

fn new_wit<I>(i: I) -> Value
// wit values
where
    Integer: From<I>,
{
    Value::Field(cfg().field().new_v(i))
}

fn new_bool_wit(b: bool) -> Value
// wit values
{
    Value::Bool(b)
}

// feild ops
fn denom(i: usize, evals: &Vec<(Integer, Integer)>) -> Integer {
    let mut res = Integer::from(1);
    for j in (0..evals.len()).rev() {
        if i != j {
            res *= evals[i].0.clone() - &evals[j].0; //.rem_floor_assign(cfg().field().modulus().clone());
                                                     //res.rem_floor(cfg().field().modulus());
        } // TODO
    }

    // find inv in feild
    let inv = res.invert(cfg().field().modulus()).unwrap();

    return inv;
}

// TODO Q - do we need to pad out the table ??

// PROVER WORK

// x = [r_0, r_1, ... -1, {0,1}, {0,1},...]
// where -1 is the "hole"
// returns (coeff (of "hole"), constant)
// if no hole, returns (crap, full result)
// O(mn log mn) :) - or was once upon a time, i'll update this later
// x = eval_at, prods = coeffs of table/eq(), e's = e/q's
fn prover_mle_partial_eval(
    prods: &Vec<Integer>,
    x: &Vec<Integer>,
    es: &Vec<usize>,
    for_t: bool,
    last_q: Option<&Vec<Integer>>, // only q that isn't in {0,1}, inelegant but whatever
) -> (Integer, Integer) {
    let base: usize = 2;
    let m = x.len();

    if for_t {
        assert!(base.pow(m as u32 - 1) <= prods.len());
        assert!(base.pow(m as u32) >= prods.len());
        assert_eq!(es.len(), prods.len()); //todo final q
    } else if last_q.is_some() {
        assert_eq!(es.len() + 1, prods.len());
    }

    let mut hole_coeff = Integer::from(0);
    let mut minus_coeff = Integer::from(0);
    for i in 0..es.len() + 1 {
        //e in 0..table.len() {

        //println!("\ni = {:#?}", i);
        // ~eq(x,e)
        if i < es.len() {
            let mut prod = prods[i].clone();
            let mut next_hole_coeff = 0; // TODO as below ???
            let mut next_minus_coeff = 0;
            for j in (0..m).rev() {
                let ej = (es[i] >> j) & 1;

                // for each x
                if x[m - j - 1] == -1 {
                    // if x_j is the hole
                    next_hole_coeff = ej;
                    next_minus_coeff = 1 - ej;
                } else {
                    let mut intm = Integer::from(1);
                    if ej == 1 {
                        intm.assign(&x[m - j - 1]);
                    } else {
                        // ej == 0
                        intm -= &x[m - j - 1];
                    }
                    prod *= intm; //&x[j] * ej + (1 - &x[j]) * (1 - ej);
                }
            }
            if next_hole_coeff == 1 {
                hole_coeff += &prod;
            } else {
                // next minus coeff == 1
                minus_coeff += &prod;
            }
        } else {
            // final q?
            match last_q {
                Some(q) => {
                    let mut prod = prods[i].clone();
                    let mut next_hole_coeff = Integer::from(1); // in case of no hole
                    let mut next_minus_coeff = Integer::from(1);
                    for j in 0..m {
                        let ej = q[j].clone(); // TODO order?
                                               // for each x
                        if x[j] == -1 {
                            // if x_j is the hole
                            next_hole_coeff = ej.clone();
                            next_minus_coeff = Integer::from(1) - &ej;
                        } else {
                            let mut intm = ej.clone() * &x[j]; // ei*xi
                            intm += (Integer::from(1) - &ej) * (Integer::from(1) - &x[j]); // +(1-ei)(1-xi)
                            prod *= intm; //&x[j] * ej + (1 - &x[j]) * (1 - ej);
                        }
                    }

                    hole_coeff += &prod * next_hole_coeff;
                    minus_coeff += &prod * next_minus_coeff;
                }
                None => {}
            }
        }
    }
    hole_coeff -= &minus_coeff;
    (
        hole_coeff.rem_floor(cfg().field().modulus()),
        minus_coeff.rem_floor(cfg().field().modulus()),
    )
}

// for sum check, computes the sum of many mle univar slices
// takes raw table (pre mle'd), and rands = [r_0, r_1,...], leaving off the hole and x_i's
fn prover_mle_sum_eval(
    table: &Vec<Integer>,
    rands: &Vec<Integer>,
    qs: &Vec<usize>,
    claim_r: &Integer,
    last_q: Option<&Vec<Integer>>,
) -> (Integer, Integer, Integer) {
    let mut sum_xsq = Integer::from(0);
    let mut sum_x = Integer::from(0);
    let mut sum_con = Integer::from(0);
    let hole = rands.len();
    let total = (table.len() as f32).log2().ceil() as usize;

    assert!(hole + 1 <= total, "batch size too small for nlookup");
    let num_x = total - hole - 1;

    let base: usize = 2;

    for combo in 0..base.pow(num_x as u32) {
        let mut eval_at = rands.clone();
        eval_at.push(Integer::from(-1));

        for i in 0..num_x {
            eval_at.push(Integer::from((combo >> i) & 1));
        }

        //println!("eval at: {:#?}", eval_at.clone());
        // T(j)
        let (coeff_a, con_a) =
            prover_mle_partial_eval(table, &eval_at, &(0..table.len()).collect(), true, None); // TODO
                                                                                               //println!("T {:#?}, {:#?}", coeff_a, con_a);

        // r^i * eq(q_i,j) for all i
        // TODO - eq must be an MLE? ask

        // make rs (horner esq)
        let mut rs = vec![claim_r.clone()];
        for i in 1..(qs.len() + 1) {
            rs.push(rs[i - 1].clone() * claim_r);
        }

        let (coeff_b, con_b) = prover_mle_partial_eval(&rs, &eval_at, &qs, false, last_q);
        sum_xsq += &coeff_a * &coeff_b;
        sum_x += &coeff_b * &con_a;
        sum_x += &coeff_a * &con_b;
        sum_con += &con_a * &con_b;
    }

    (
        sum_xsq.rem_floor(cfg().field().modulus()),
        sum_x.rem_floor(cfg().field().modulus()),
        sum_con.rem_floor(cfg().field().modulus()),
    )
}

// CIRCUITS

// coeffs = [constant, x, x^2 ...]
fn horners_circuit_vars(coeffs: &Vec<Term>, x_lookup: Term) -> Term {
    let num_c = coeffs.len();
    //println!("coeffs = {:#?}", coeffs);

    let mut horners = term(
        Op::PfNaryOp(PfNaryOp::Mul),
        vec![coeffs[num_c - 1].clone(), x_lookup.clone()],
    );
    for i in (1..(num_c - 1)).rev() {
        horners = term(
            Op::PfNaryOp(PfNaryOp::Mul),
            vec![
                x_lookup.clone(),
                term(
                    Op::PfNaryOp(PfNaryOp::Add),
                    vec![horners, coeffs[i].clone()],
                ),
            ],
        );
    }

    // constant
    horners = term(
        Op::PfNaryOp(PfNaryOp::Add),
        vec![horners, coeffs[0].clone()],
    );

    horners
}

// eval circuit
fn poly_eval_circuit(points: Vec<Integer>, x_lookup: Term) -> Term {
    let mut eval = new_const(1); // dummy

    for p in points {
        // for sub
        let sub = if p == 0 {
            p
        } else {
            cfg().field().modulus() - p
        };

        eval = term(
            Op::PfNaryOp(PfNaryOp::Mul),
            vec![
                eval,
                term(
                    Op::PfNaryOp(PfNaryOp::Add),
                    vec![x_lookup.clone(), new_const(sub)], // subtraction
                                                            // - TODO for
                                                            // bit eq too
                ),
            ],
        );
    }

    eval
}

pub struct R1CS<'a, F: PrimeField> {
    dfa: &'a DFA,
    batching: JBatching,
    commit_type: JCommit,
    assertions: Vec<Term>,
    // perhaps a misleading name, by "public inputs", we mean "circ leaves these wires exposed from
    // the black box, and will not optimize them away"
    // at the nova level, we will "reprivitize" everything, it's just important to see the hooks
    // sticking out here
    pub_inputs: Vec<Term>,
    pub batch_size: usize,
    doc: Vec<String>,
    is_match: bool,
    pc: PoseidonConstants<F, typenum::U2>,
    commitment: Option<F>,
}

impl<'a, F: PrimeField> R1CS<'a, F> {
    pub fn new(
        dfa: &'a DFA,
        doc: &Vec<String>,
        batch_size: usize,
        pcs: PoseidonConstants<F, typenum::U2>,
        batch_override: Option<JBatching>,
        commit_override: Option<JCommit>,
    ) -> Self {
        let is_match = dfa.is_match(doc).is_some();
        println!("Match? {:#?}", is_match);

        // run cost model (with Poseidon) to decide batching
<<<<<<< HEAD
        let (batching, commit) = opt_cost_model_select(
            &dfa,
            batch_size,
            batch_size,
            dfa.is_match(&doc),
            doc.len(),
            commit_override,
            batch_override,
        );
=======
        let batching = match batch_override {
            None => {
                opt_cost_model_select(&dfa, batch_size, batch_size, is_match, doc.len())
            }
            Some(b) => b,
        };

        let commit = match commit_override {
            None => JCommit::HashChain, //todo COST MODEL
            Some(c) => c,
        };
>>>>>>> d098c09c

        Self {
            dfa,
            batching, // TODO
            commit_type: commit,
            assertions: Vec::new(),
            pub_inputs: Vec::new(),
            batch_size,
            doc: doc.clone(),
            is_match,
            pc: pcs,
            commitment: None,
        }
    }

    // IN THE CLEAR

    pub fn gen_commitment(&mut self) {
        match self.commit_type {
            JCommit::HashChain => {
                let mut hash = vec![F::from(0)];
                for c in self.doc.clone().into_iter() {
                    let mut sponge = Sponge::new_with_constants(&self.pc, Mode::Simplex);
                    let acc = &mut ();

                    let parameter = IOPattern(vec![SpongeOp::Absorb(2), SpongeOp::Squeeze(1)]);
                    sponge.start(parameter, None, acc);
                    SpongeAPI::absorb(
                        &mut sponge,
                        2,
                        &[hash[0], F::from(self.dfa.ab_to_num(&c.to_string()) as u64)],
                        acc,
                    );
                    hash = SpongeAPI::squeeze(&mut sponge, 1, acc);
                    sponge.finish(acc).unwrap();
                }
                println!("commitment = {:#?}", hash.clone());
                self.commitment = Some(hash[0]);
            }
            JCommit::Nlookup => todo!(),
        }
    }

    // TODO in main
    pub fn gen_substring_commitment_start(&mut self, start_at: usize) -> F {
        let mut hash = vec![F::from(0)];
        let mut i = 0;
        for c in self.doc.clone().into_iter() {
            if i == start_at {
                break;
            }
            let mut sponge = Sponge::new_with_constants(&self.pc, Mode::Simplex);
            let acc = &mut ();

            let parameter = IOPattern(vec![SpongeOp::Absorb(2), SpongeOp::Squeeze(1)]);
            sponge.start(parameter, None, acc);
            SpongeAPI::absorb(
                &mut sponge,
                2,
                &[hash[0], F::from(self.dfa.ab_to_num(&c.to_string()) as u64)],
                acc,
            );
            hash = SpongeAPI::squeeze(&mut sponge, 1, acc);
            sponge.finish(acc).unwrap();
            i += 1;
        }

        hash[0]
    }

    pub fn verifier_final_checks(
        &self,
        final_hash: Option<F>,
        accepting_state: F,
        final_q: Vec<F>,
        final_v: F,
    ) {
        // TODO
        // commitment matches?
        if matches!(self.commit_type, JCommit::HashChain) {
            assert_eq!(self.commitment.unwrap(), final_hash.unwrap());
        }

        // state matches?
        assert_eq!(accepting_state, F::from(1));

        // T claim
        // generate table TODO - actually, store the table somewhere
        /*
        let (_, running_v) =
            prover_mle_partial_eval(&table, &final_q, &(0..table.len()).collect(), true, None);
        assert_eq!(final_v, running_v);
        */
    }

    // PROVER

    // seed Questions todo
    fn prover_random_from_seed(&self, absorbs: u32, s: &[F]) -> Integer {
        assert_eq!(absorbs, s.len() as u32);

        let mut sponge = Sponge::new_with_constants(&self.pc, Mode::Simplex);
        let acc = &mut ();
        let parameter = IOPattern(vec![SpongeOp::Absorb(absorbs), SpongeOp::Squeeze(1)]);

        sponge.start(parameter, None, acc);
        SpongeAPI::absorb(&mut sponge, absorbs, s, acc);
        let rand = SpongeAPI::squeeze(&mut sponge, 1, acc);
        sponge.finish(acc).unwrap();

        Integer::from_digits(rand[0].to_repr().as_ref(), Order::Lsf)
    }

    fn prover_accepting_state(&self, batch_num: usize, state: usize) -> bool {
        let mut out = false;

        if self.is_match {
            // proof of membership
            for xi in self.dfa.get_final_states().into_iter() {
                out = out || (state == xi);
            }
        } else {
            for xi in self.dfa.get_non_final_states().into_iter() {
                out = out || (state == xi);
            }
        }

        // sanity
        if (batch_num + 1) * self.batch_size >= self.doc.len() {
            assert!(out);
        }

        out
    }

    // CIRCUIT

    fn lookup_idxs(&mut self) -> Vec<Term> {
        let mut v = vec![];
        for i in 1..=self.batch_size {
            let v_i = term(
                Op::PfNaryOp(PfNaryOp::Add),
                vec![
                    term(
                        Op::PfNaryOp(PfNaryOp::Add),
                        vec![
                            term(
                                Op::PfNaryOp(PfNaryOp::Mul),
                                vec![
                                    new_var(format!("state_{}", i - 1)),
                                    new_const(self.dfa.nstates() * self.dfa.nchars()),
                                ],
                            ),
                            term(
                                Op::PfNaryOp(PfNaryOp::Mul),
                                vec![
                                    new_var(format!("state_{}", i)),
                                    new_const(self.dfa.nchars()),
                                ],
                            ),
                        ],
                    ),
                    new_var(format!("char_{}", i - 1)),
                ],
            );
            v.push(v_i);
            self.pub_inputs.push(new_var(format!("state_{}", i - 1)));
            self.pub_inputs.push(new_var(format!("char_{}", i - 1)));
        }
        self.pub_inputs
            .push(new_var(format!("state_{}", self.batch_size)));
        v
    }

    // TODO - we don't want it to always accept state 0
    fn accepting_state_circuit(&mut self) {
        // final state (non) match check
        let vanishing_poly;
        let final_states = self.dfa.get_final_states();
        let non_final_states = self.dfa.get_non_final_states();
        let mut vanish_on = vec![];
        let v_time = Instant::now();
        if self.is_match {
            //println!("in states: {:#?}", final_states);
            // proof of membership
            for xi in final_states.into_iter() {
                vanish_on.push(Integer::from(xi));
            }
        } else {
            //println!("in states: {:#?}", non_final_states);
            for xi in non_final_states.into_iter() {
                vanish_on.push(Integer::from(xi));
            }
        }
        vanishing_poly =
            poly_eval_circuit(vanish_on, new_var(format!("state_{}", self.batch_size)));
        let vanish_ms = v_time.elapsed().as_millis();

        //println!("lag {:#?}, vanish {:#?}", lag_ms, vanish_ms);

        let match_term = term(
            Op::Eq,
            vec![
                new_bool_var("accepting".to_owned()),
                term(Op::Eq, vec![new_const(0), vanishing_poly]),
            ],
        );

        self.assertions.push(match_term);
        self.pub_inputs.push(new_bool_var(format!("accepting")));
    }

    fn r1cs_conv(&self) -> (ProverData, VerifierData) {
        let time = Instant::now();
        let mut cs = Computation::from_constraint_system_parts(
            self.assertions.clone(),
            self.pub_inputs.clone(),
        );

        //println!("assertions: {:#?}", self.assertions.clone());

        let mut css = Computations::new();
        css.comps.insert("main".to_string(), cs);
        let css = opt(
            css,
            vec![
                Opt::ScalarizeVars,
                Opt::Flatten,
                Opt::Sha,
                Opt::ConstantFold(Box::new([])),
                // Tuples must be eliminated before oblivious array elim
                Opt::Tuple,
                Opt::ConstantFold(Box::new([])),
                Opt::Obliv,
                // The obliv elim pass produces more tuples, that must be eliminated
                Opt::Tuple,
                Opt::LinearScan,
                // The linear scan pass produces more tuples, that must be eliminated
                Opt::Tuple,
                Opt::Flatten,
                Opt::ConstantFold(Box::new([])),
            ],
        );
        let final_cs = css.get("main");
        let mut circ_r1cs = to_r1cs(final_cs, cfg());

        println!(
            "Pre-opt R1cs size (no hashes): {}",
            circ_r1cs.constraints().len()
        );
        // println!("Prover data {:#?}", prover_data);
        circ_r1cs = reduce_linearities(circ_r1cs, cfg());

        //println!("Prover data {:#?}", prover_data);
        let ms = time.elapsed().as_millis();
        println!(
            "Final R1cs size (no hashes): {}",
            circ_r1cs.constraints().len()
        );
        println!("r1cs conv: {:#?}", ms);

        circ_r1cs.finalize(&final_cs)
    }

    pub fn to_circuit(&mut self) -> (ProverData, VerifierData) {
        match self.batching {
            JBatching::NaivePolys => self.to_polys(),
            JBatching::Nlookup => self.to_nlookup(),
            //JBatching::Plookup => todo!(), //gen_wit_i_plookup(round_num, current_state, doc, batch_size),
        }
    }

    // TODO batch size (1 currently)
    fn to_polys(&mut self) -> (ProverData, VerifierData) {
        let l_time = Instant::now();
        let lookup = self.lookup_idxs();

        let mut evals = vec![];
        for (si, c, so) in self.dfa.deltas() {
            //println!("trans: {:#?},{:#?},{:#?}", si, c, so);
            evals.push(
                Integer::from(
                    (si * self.dfa.nstates() * self.dfa.nchars())
                        + (so * self.dfa.nchars())
                        + self.dfa.ab_to_num(&c.to_string()),
                )
                .rem_floor(cfg().field().modulus()),
            );
        }
        //println!("eval form poly {:#?}", evals);

        for i in 0..self.batch_size {
            let eq = term(
                Op::Eq,
                vec![
                    new_const(0), // vanishing
                    poly_eval_circuit(evals.clone(), lookup[i].clone()), // this means repeats, but I think circ
                                                                         // takes care of; TODO also clones
                ],
            );
            self.assertions.push(eq);
        }
        let lag_ms = l_time.elapsed().as_millis();

        self.accepting_state_circuit();

        if matches!(self.commit_type, JCommit::Nlookup) {
            assert!(
                self.batch_size > 1,
                "don't use a doc commitment if you aren't going to batch"
            );
            self.nlookup_doc_commit();
        }

        self.r1cs_conv()
    }

    // for use at the end of sum check
    // eq([x0,x1,x2...],[e0,e1,e2...])
    fn bit_eq_circuit(&mut self, m: usize, q_bit: usize, id: &str) -> Term {
        let mut eq = new_const(1); // dummy, not used
        let q_name = format!("{}_eq{}", id, q_bit);
        for i in 0..m {
            let next = term(
                Op::PfNaryOp(PfNaryOp::Add),
                vec![
                    term(
                        Op::PfNaryOp(PfNaryOp::Mul),
                        vec![
                            new_var(format!("{}_q_{}", q_name, i)),
                            new_var(format!("{}_sc_r_{}", id, i + 1)), // sc_r idx's start @1
                        ],
                    ),
                    term(
                        Op::PfNaryOp(PfNaryOp::Mul),
                        vec![
                            term(
                                Op::PfNaryOp(PfNaryOp::Add),
                                vec![
                                    new_const(1),
                                    term(
                                        Op::PfUnOp(PfUnOp::Neg),
                                        vec![new_var(format!("{}_q_{}", q_name, i))],
                                    ),
                                ],
                            ),
                            term(
                                Op::PfNaryOp(PfNaryOp::Add),
                                vec![
                                    new_const(1),
                                    term(
                                        Op::PfUnOp(PfUnOp::Neg),
                                        vec![new_var(format!("{}_sc_r_{}", id, i + 1))],
                                    ),
                                ],
                            ),
                        ],
                    ),
                ],
            );

            self.pub_inputs.push(new_var(format!("{}_q_{}", q_name, i)));

            /* we add elsewhere
             * if q_bit == 0 {
                self.pub_inputs.push(new_var(format!("sc_r_{}", i))); // eq_j_i = rc_r_i
            }
            */

            if i == 0 {
                eq = next;
            } else {
                eq = term(Op::PfNaryOp(PfNaryOp::Mul), vec![eq, next]);
            }
        }

        eq
    }

    // C_1 = LHS/"claim"
    fn sum_check_circuit(&mut self, C_1: Term, num_rounds: usize, id: &str) {
        // first round claim
        let mut claim = C_1.clone();

        for j in 1..=num_rounds {
            // P makes a claim g_j(X_j) about a univariate slice of its large multilinear polynomial
            // g_j is degree 1 in our case (woo constant time evaluation)

            // V checks g_{j-1}(r_{j-1}) = g_j(0) + g_j(1)
            // Ax^2 + Bx + C -> A + B + C + C TODO
            let g_j = term(
                Op::PfNaryOp(PfNaryOp::Add),
                vec![
                    new_var(format!("{}_sc_g_{}_xsq", id, j)),
                    term(
                        Op::PfNaryOp(PfNaryOp::Add),
                        vec![
                            new_var(format!("{}_sc_g_{}_x", id, j)),
                            term(
                                Op::PfNaryOp(PfNaryOp::Add),
                                vec![
                                    new_var(format!("{}_sc_g_{}_const", id, j)),
                                    new_var(format!("{}_sc_g_{}_const", id, j)),
                                ],
                            ),
                        ],
                    ),
                ],
            );

            let claim_check = term(Op::Eq, vec![claim.clone(), g_j]);

            self.assertions.push(claim_check);
            self.pub_inputs
                .push(new_var(format!("{}_sc_g_{}_xsq", id, j)));
            self.pub_inputs
                .push(new_var(format!("{}_sc_g_{}_x", id, j)));
            self.pub_inputs
                .push(new_var(format!("{}_sc_g_{}_const", id, j)));
            self.pub_inputs.push(new_var(format!("{}_sc_r_{}", id, j)));

            // "V" chooses rand r_{j} (P chooses this with hash)
            //let r_j = new_var(format!("sc_r_{}", j));

            // update claim for the next round g_j(r_j)
            claim = term(
                Op::PfNaryOp(PfNaryOp::Add),
                vec![
                    new_var(format!("{}_sc_g_{}_const", id, j)),
                    term(
                        Op::PfNaryOp(PfNaryOp::Mul),
                        vec![
                            new_var(format!("{}_sc_r_{}", id, j)),
                            term(
                                Op::PfNaryOp(PfNaryOp::Add),
                                vec![
                                    new_var(format!("{}_sc_g_{}_x", id, j)),
                                    term(
                                        Op::PfNaryOp(PfNaryOp::Mul),
                                        vec![
                                            new_var(format!("{}_sc_r_{}", id, j)),
                                            new_var(format!("{}_sc_g_{}_xsq", id, j)),
                                        ],
                                    ),
                                ],
                            ),
                        ],
                    ),
                ],
            );

            if j == num_rounds {
                // output last g_v(r_v) claim

                let last_claim = term(
                    Op::Eq,
                    vec![claim.clone(), new_var(format!("{}_sc_last_claim", id))],
                );
                self.assertions.push(last_claim);
                self.pub_inputs
                    .push(new_var(format!("{}_sc_last_claim", id)));
            }
        }
    }

    pub fn to_nlookup(&mut self) -> (ProverData, VerifierData) {
        let lookups = self.lookup_idxs();
        self.nlookup_gadget(lookups, self.dfa.trans.len(), "nl");

        self.accepting_state_circuit(); // TODO

        if matches!(self.commit_type, JCommit::Nlookup) {
            self.nlookup_doc_commit();
        }

        self.r1cs_conv()
    }

    fn nlookup_doc_commit(&mut self) {
        // start: usize, end: usize) {
        let mut char_lookups = vec![];
        for c in 0..self.batch_size {
            // TODO details
            char_lookups.push(new_var(format!("char_{}", c)));
            //self.pub_inputs.push(new_var(format!("char_{}", c))); <- done elsewhere
        }

        self.nlookup_gadget(char_lookups, self.doc.len(), "nl_doc");
    }

    fn nlookup_gadget(&mut self, mut lookup_vals: Vec<Term>, t_size: usize, id: &str) {
        // TODO pub inputs -> can make which priv?
        // last state_batch is final "next_state" output
        // v_{batch-1} = (state_{batch-1}, c, state_batch)
        // v_batch = T eval check (optimization)
        //                self.pub_inputs
        //                    .push(new_var(format!("state_{}", self.batch_size)));

        let mut v = vec![new_const(0)]; // dummy constant term for lhs claim
        v.append(&mut lookup_vals);
        v.push(new_var(format!("{}_prev_running_claim", id))); // running claim
        self.pub_inputs
            .push(new_var(format!("{}_prev_running_claim", id)));

        // generate claim on lhs
        let lhs = horners_circuit_vars(&v, new_var(format!("{}_claim_r", id)));
        self.pub_inputs.push(new_var(format!("{}_claim_r", id)));

        // size of table (T -> mle)
        let sc_l = (t_size as f64).log2().ceil() as usize;
        //println!("table size: {}", t_size);
        //println!("sum check rounds: {}", sc_l);

        self.sum_check_circuit(lhs, sc_l, id);

        // last eq circ on l-element point

        //TODO check ordering correct
        let mut eq_evals = vec![new_const(0)]; // dummy for horners
        for i in 0..self.batch_size + 1 {
            eq_evals.push(self.bit_eq_circuit(sc_l, i, id));
        }
        let eq_eval = horners_circuit_vars(&eq_evals, new_var(format!("{}_claim_r", id)));

        // last_claim = eq_eval * next_running_claim
        let sum_check_domino = term(
            Op::Eq,
            vec![
                new_var(format!("{}_sc_last_claim", id)),
                term(
                    Op::PfNaryOp(PfNaryOp::Mul),
                    vec![eq_eval, new_var(format!("{}_next_running_claim", id))],
                ),
            ],
        );
        self.assertions.push(sum_check_domino);
        self.pub_inputs
            .push(new_var(format!("{}_next_running_claim", id)));
    }

    pub fn gen_wit_i(
        &self,
        batch_num: usize,
        current_state: usize,
        prev_running_claim_q: Option<Vec<Integer>>,
        prev_running_claim_v: Option<Integer>,
        prev_doc_running_claim_q: Option<Vec<Integer>>,
        prev_doc_running_claim_v: Option<Integer>,
    ) -> (
        FxHashMap<String, Value>,
        usize,
        Option<Vec<Integer>>,
        Option<Integer>,
        Option<Vec<Integer>>,
        Option<Integer>,
    ) {
        match self.batching {
            JBatching::NaivePolys => {
                let (wits, next_state, next_doc_running_claim_q, next_doc_running_claim_v) = self
                    .gen_wit_i_polys(
                        batch_num,
                        current_state,
                        prev_doc_running_claim_q,
                        prev_doc_running_claim_v,
                    );
                (
                    wits,
                    next_state,
                    None,
                    None,
                    next_doc_running_claim_q,
                    next_doc_running_claim_v,
                )
            }
            JBatching::Nlookup => self.gen_wit_i_nlookup(
                batch_num,
                current_state,
                prev_running_claim_q,
                prev_running_claim_v,
                prev_doc_running_claim_q,
                prev_doc_running_claim_v,
            ),
            //JBatching::Plookup => todo!(), //gen_wit_i_plookup(round_num, current_state, doc, batch_size),
        }
    }

    fn gen_wit_i_nlookup(
        &self,
        batch_num: usize,
        current_state: usize,
        running_q: Option<Vec<Integer>>,
        running_v: Option<Integer>,
        doc_running_q: Option<Vec<Integer>>,
        doc_running_v: Option<Integer>,
    ) -> (
        FxHashMap<String, Value>,
        usize,
        Option<Vec<Integer>>,
        Option<Integer>,
        Option<Vec<Integer>>,
        Option<Integer>,
    ) {
        // generate T
        let mut table = vec![];
        for (ins, c, out) in self.dfa.deltas() {
            table.push(
                Integer::from(
                    (ins * self.dfa.nstates() * self.dfa.nchars())
                        + (out * self.dfa.nchars())
                        + self.dfa.ab_to_num(&c.to_string()),
                )
                .rem_floor(cfg().field().modulus()),
            );
        }

        //println!("TABLE {:#?}", table);

        let mut wits = FxHashMap::default();

        // generate claim v's (well, v isn't a real named var, generate the states/chars)
        let mut state_i = current_state;
        let mut next_state = 0;
        //      let mut v = vec![];
        let mut q = vec![];
        for i in 1..=self.batch_size {
            let c = self.doc[batch_num * self.batch_size + i - 1].clone();
            next_state = self.dfa.delta(&state_i, &c.to_string()).unwrap();

            wits.insert(format!("state_{}", i - 1), new_wit(state_i));
            wits.insert(
                format!("char_{}", i - 1),
                new_wit(self.dfa.ab_to_num(&c.to_string())),
            );

            // v_i = (state_i * (#states*#chars)) + (state_i+1 * #chars) + char_i

            //v.push(
            let v_i = Integer::from(
                (state_i * self.dfa.nstates() * self.dfa.nchars())
                    + (next_state * self.dfa.nchars())
                    + self.dfa.ab_to_num(&c.to_string()),
            )
            .rem_floor(cfg().field().modulus());

            q.push(table.iter().position(|val| val == &v_i).unwrap());

            //println!("vi = {:#?}", v_i);

            /*println!(
                "state {:#?} -> {:#?} -> state {:#?} is {:#?} in table",
                state_i,
                self.dfa.ab_to_num(&c.to_string()),
                next_state,
                &q[i - 1]
            );*/

            state_i = next_state;
        }

        // last state
        wits.insert(format!("state_{}", self.batch_size), new_wit(next_state));

        //    println!("v: {:#?}", v.clone());

        /*
        // need to round out table size
        let base: usize = 2;
        while table.len() < base.pow((table.len() as f32).log2().ceil() as u32) {
            table.push(
                Integer::from(
                    (self.dfa.nstates() * self.dfa.nstates() * self.dfa.nchars())
                        + (self.dfa.nstates() * self.dfa.nchars())
                        + self.dfa.nchars(),
                )
                .rem_floor(cfg().field().modulus()),
            );
        }
        */

        assert!(running_q.is_some() || batch_num == 0);
        assert!(running_v.is_some() || batch_num == 0);
        let (w, next_running_q, next_running_v) =
            self.wit_nlookup_gadget(wits, table, q, running_q, running_v, "nl");
        wits = w;
        //println!("next running q out of main {:#?}", next_running_q.clone());

        wits.insert(
            format!("accepting"),
            new_bool_wit(self.prover_accepting_state(batch_num, next_state)),
        );

        if matches!(self.commit_type, JCommit::Nlookup) {
            assert!(doc_running_q.is_some() || batch_num == 0);
            assert!(doc_running_v.is_some() || batch_num == 0);
            let (w, next_doc_running_q, next_doc_running_v) =
                self.wit_nlookup_doc_commit(wits, batch_num, doc_running_q, doc_running_v);
            wits = w;
            //println!("RUNNING DOC Q {:#?}", next_doc_running_q.clone());
            (
                wits,
                next_state,
                Some(next_running_q),
                Some(next_running_v),
                Some(next_doc_running_q),
                Some(next_doc_running_v),
            )
        } else {
            (
                wits,
                next_state,
                Some(next_running_q),
                Some(next_running_v),
                None,
                None,
            )
        }
    }

    fn wit_nlookup_doc_commit(
        &self,
        mut wits: FxHashMap<String, Value>,
        batch_num: usize,
        running_q: Option<Vec<Integer>>,
        running_v: Option<Integer>,
    ) -> (FxHashMap<String, Value>, Vec<Integer>, Integer) {
        // generate T
        let mut doc = vec![];
        for c in self.doc.clone().into_iter() {
            // todo save this crap somewhere so we don't recalc
            doc.push(Integer::from(self.dfa.ab_to_num(&c.to_string())));
            // .rem_floor(cfg().field().modulus()), // thoughts?
        }

        let mut q = vec![];
        for i in 0..self.batch_size {
            // let c = self.doc[batch_num * self.batch_size + i].clone();
            // "char val" witnesses already made

            // position in doc
            q.push(batch_num * self.batch_size + i);
        }

        let (w, next_running_q, next_running_v) =
            self.wit_nlookup_gadget(wits, doc, q, running_q, running_v, "nl_doc");
        wits = w;

        (wits, next_running_q, next_running_v)
    }

    fn wit_nlookup_gadget(
        &self,
        mut wits: FxHashMap<String, Value>,
        table: Vec<Integer>,
        q: Vec<usize>,
        //v: Vec<Integer>,
        running_q: Option<Vec<Integer>>,
        running_v: Option<Integer>,
        id: &str,
    ) -> (FxHashMap<String, Value>, Vec<Integer>, Integer) {
        // TODO - what needs to be public?

        let sc_l = (table.len() as f64).log2().ceil() as usize; // sum check rounds

        // generate claim r
        let claim_r = self.prover_random_from_seed(1, &[F::from(5 as u64)]); // TODO make general
        wits.insert(format!("{}_claim_r", id), new_wit(claim_r.clone()));

        // running claim about T (optimization)
        // if first (not yet generated)
        let mut prev_running_q = match running_q {
            Some(q) => q,
            None => vec![Integer::from(0); sc_l],
        };
        let mut prev_running_v = match running_v {
            Some(v) => v,
            None => table[0].clone(),
        };
        //println!("prev running v {:#?}", prev_running_v.clone());

        //v.push(prev_running_v.clone()); // todo get rid of v?

        wits.insert(
            format!("{}_prev_running_claim", id),
            new_wit(prev_running_v.clone()),
        );
        // q.push(prev_running_q);

        // println!("v: {:#?}", v.clone());

        // generate polynomial g's for sum check
        let mut sc_rs = vec![];
        let mut g_xsq = Integer::from(0);
        let mut g_x = Integer::from(0);
        let mut g_const = Integer::from(0);
        for i in 1..=sc_l {
            (g_xsq, g_x, g_const) =
                prover_mle_sum_eval(&table, &sc_rs, &q, &claim_r, Some(&prev_running_q));

            wits.insert(format!("{}_sc_g_{}_xsq", id, i), new_wit(g_xsq.clone()));
            wits.insert(format!("{}_sc_g_{}_x", id, i), new_wit(g_x.clone()));
            wits.insert(format!("{}_sc_g_{}_const", id, i), new_wit(g_const.clone()));

            // new sumcheck rand for the round
            // generate rands
            let rand = self.prover_random_from_seed(1, &[F::from(i as u64)]); // TODO make gen
            sc_rs.push(rand.clone());
            wits.insert(format!("{}_sc_r_{}", id, i), new_wit(rand.clone()));
        }
        // last claim = g_v(r_v)
        //println!("sc rs {:#?}", sc_rs.clone());
        g_xsq *= &sc_rs[sc_rs.len() - 1];
        g_xsq *= &sc_rs[sc_rs.len() - 1];
        g_x *= &sc_rs[sc_rs.len() - 1];
        g_const += &g_x;
        g_const += &g_xsq;

        let last_claim = g_const.rem_floor(cfg().field().modulus());
        wits.insert(format!("{}_sc_last_claim", id), new_wit(last_claim.clone()));

        // generate last round eqs
        for i in 0..self.batch_size {
            // regular
            let q_name = format!("{}_eq{}", id, i);
            for j in 0..sc_l {
                let qj = (q[i] >> j) & 1;
                wits.insert(format!("{}_q_{}", q_name, (sc_l - 1 - j)), new_wit(qj));
            }
        }
        for j in 0..sc_l {
            // running
            let q_name = format!("{}_eq{}", id, q.len()); //v.len() - 1);
            wits.insert(
                format!("{}_q_{}", q_name, j),
                new_wit(prev_running_q[j].clone()),
            );
        }

        // update running claim
        let (_, next_running_v) =
            prover_mle_partial_eval(&table, &sc_rs, &(0..table.len()).collect(), true, None);
        let next_running_q = sc_rs.clone();
        wits.insert(
            format!("{}_next_running_claim", id),
            new_wit(next_running_v.clone()),
        );

        // sanity check - TODO eliminate
        // make rs
        let mut rs = vec![claim_r.clone()];
        for i in 1..(q.len() + 1) {
            rs.push(rs[i - 1].clone() * claim_r.clone());
        }
        let (_, eq_term) = prover_mle_partial_eval(&rs, &sc_rs, &q, false, Some(&prev_running_q));
        assert_eq!(
            last_claim,
            (eq_term * next_running_v.clone()).rem_floor(cfg().field().modulus())
        );

        // return
        // println!("wits: {:#?}", wits);

        (wits, next_running_q, next_running_v)
    }

    // TODO BATCH SIZE (rn = 1)
    fn gen_wit_i_polys(
        &self,
        batch_num: usize,
        current_state: usize,
        doc_running_q: Option<Vec<Integer>>,
        doc_running_v: Option<Integer>,
    ) -> (
        FxHashMap<String, Value>,
        usize,
        Option<Vec<Integer>>,
        Option<Integer>,
    ) {
        let mut wits = FxHashMap::default();
        let mut state_i = current_state;
        let mut next_state = 0;

        for i in 0..self.batch_size {
            let doc_i = self.doc[batch_num * self.batch_size + i].clone();
            next_state = self.dfa.delta(&state_i, &doc_i.clone()).unwrap();

            wits.insert(format!("state_{}", i), new_wit(state_i));
            wits.insert(format!("char_{}", i), new_wit(self.dfa.ab_to_num(&doc_i)));

            state_i = next_state;
        }
        wits.insert(format!("state_{}", self.batch_size), new_wit(state_i));

        wits.insert(
            format!("accepting"),
            new_bool_wit(self.prover_accepting_state(batch_num, next_state)),
        );
        //println!("wits {:#?}", wits);

        if matches!(self.commit_type, JCommit::Nlookup) {
            assert!(doc_running_q.is_some() || batch_num == 0);
            assert!(doc_running_v.is_some() || batch_num == 0);
            let (w, next_doc_running_q, next_doc_running_v) =
                self.wit_nlookup_doc_commit(wits, batch_num, doc_running_q, doc_running_v);
            wits = w;
            //println!("RUNNING DOC Q {:#?}", next_doc_running_q.clone());
            (
                wits,
                next_state,
                Some(next_doc_running_q),
                Some(next_doc_running_v),
            )
        } else {
            (wits, next_state, None, None)
        }
    }
}

#[cfg(test)]
mod tests {

    use crate::backend::costs;
    use crate::backend::r1cs::*;
    use crate::dfa::DFA;
    use crate::regex::Regex;
    use circ::cfg;
    use circ::cfg::CircOpt;
    use serial_test::serial;
    type G1 = pasta_curves::pallas::Point;

    fn set_up_cfg() {
        println!("cfg set? {:#?}", cfg::is_cfg_set());
        if !cfg::is_cfg_set() {
            //let m = format!("1019");
            let m = format!(
                "28948022309329048855892746252171976963363056481941647379679742748393362948097"
            );
            let mut circ: CircOpt = Default::default();
            circ.field.custom_modulus = m.into();

            cfg::set(&circ);
        }
    }

    #[test]
    fn mle_partial() {
        init();

        let table = vec![
            Integer::from(1),
            Integer::from(3),
            Integer::from(8),
            Integer::from(2),
            Integer::from(9),
            Integer::from(5),
            Integer::from(13),
            Integer::from(4),
        ];

        let v: Vec<i32> = vec![0, 1, -1];
        for x_1 in v.clone() {
            for x_2 in v.clone() {
                for x_3 in v.clone() {
                    let x = vec![Integer::from(x_1), Integer::from(x_2), Integer::from(x_3)];
                    let (coeff, con) = prover_mle_partial_eval(
                        &table,
                        &x,
                        &(0..table.len()).collect(),
                        true,
                        None,
                    );
                    println!(
                        "coeff {:#?}, con {:#?} @ {:#?}{:#?}{:#?}",
                        coeff, con, x_1, x_2, x_3
                    );

                    if ((x_1 == -1) ^ (x_2 == -1) ^ (x_3 == -1)) & !(x_1 + x_2 + x_3 == -3) {
                        if x_1 == -1 {
                            assert_eq!(
                                (coeff.clone() + con.clone()).rem_floor(cfg().field().modulus()),
                                table[(4 + x_2 * 2 + x_3) as usize]
                            );
                            assert_eq!(con.clone(), table[(x_2 * 2 + x_3) as usize]);
                        } else if x_2 == -1 {
                            assert_eq!(
                                (coeff.clone() + con.clone()).rem_floor(cfg().field().modulus()),
                                table[(x_1 * 4 + 2 + x_3) as usize]
                            );
                            assert_eq!(con.clone(), table[(x_1 * 4 + x_3) as usize]);
                        } else if x_3 == -1 {
                            assert_eq!(
                                (coeff.clone() + con.clone()).rem_floor(cfg().field().modulus()),
                                table[(x_1 * 4 + x_2 * 2 + 1) as usize]
                            );
                            assert_eq!(con.clone(), table[(x_1 * 4 + x_2 * 2) as usize]);
                        }
                    } else if (x_1 != -1) & (x_2 != -1) & (x_3 != -1) {
                        let e = x_1 * 4 + x_2 * 2 + x_3;
                        assert_eq!(table[e as usize], con);
                    }
                }
            }
        }
    }

    #[test]
    fn mle_sums() {
        init();
        let table = vec![
            Integer::from(9),
            Integer::from(4),
            Integer::from(5),
            Integer::from(7),
        ];

        // generate polynomial g's for sum check

        // v = [4, 9, extra]
        // extra: [33, 30] -> 543
        for q in [None, Some(&vec![Integer::from(33), Integer::from(30)])] {
            let mut sc_rs = vec![];
            let claim_r = Integer::from(17);

            // round 1
            let (mut g_xsq, mut g_x, mut g_const) =
                prover_mle_sum_eval(&table, &sc_rs.clone(), &vec![1, 0], &claim_r, q);
            //println!("mle sums {:#?}, {:#?}, {:#?}", g_xsq, g_x, g_const);

            let mut claim = claim_r.clone() * table[1].clone()
                + claim_r.clone() * claim_r.clone() * table[0].clone();
            if q.is_some() {
                claim += claim_r.clone() * claim_r.clone() * claim_r.clone() * Integer::from(6657);
            }
            assert_eq!(
                claim.rem_floor(cfg().field().modulus()),
                (g_xsq.clone() + g_x.clone() + g_const.clone() + g_const.clone())
                    .rem_floor(cfg().field().modulus())
            );

            sc_rs.push(Integer::from(10));
            claim = Integer::from(100) * g_xsq + Integer::from(10) * g_x + g_const;

            // round 2
            (g_xsq, g_x, g_const) =
                prover_mle_sum_eval(&table, &sc_rs.clone(), &vec![1, 0], &claim_r, q);
            //println!("mle sums {:#?}, {:#?}, {:#?}", g_xsq, g_x, g_const);
            assert_eq!(
                claim.rem_floor(cfg().field().modulus()),
                (g_xsq.clone() + g_x.clone() + g_const.clone() + g_const.clone())
                    .rem_floor(cfg().field().modulus())
            );

            sc_rs.push(Integer::from(4));
            claim = Integer::from(16) * g_xsq + Integer::from(4) * g_x + g_const;

            // last V check
            let (_, mut con_a) = prover_mle_partial_eval(
                &table,
                &sc_rs.clone(),
                &(0..table.len()).collect(),
                true,
                None,
            );
            //println!("mle sums {:#?}, {:#?}", g_x, g_const);

            let (_, con_b) = prover_mle_partial_eval(
                &vec![Integer::from(17), Integer::from(289), Integer::from(4913)],
                &sc_rs.clone(),
                &vec![1, 0],
                false,
                q,
            );
            con_a *= &con_b;

            assert_eq!(
                claim.rem_floor(cfg().field().modulus()),
                con_a.rem_floor(cfg().field().modulus())
            );
        }
    }

    fn test_func_no_hash(ab: String, rstr: String, doc: String, batch_sizes: Vec<usize>) {
        let r = Regex::new(&rstr);
        let dfa = DFA::new(&ab[..], r);
        //println!("{:#?}", dfa);

        let chars: Vec<String> = doc.chars().map(|c| c.to_string()).collect();

        for s in batch_sizes {
            let num_steps = doc.len() / s;
            for b in vec![JBatching::NaivePolys, JBatching::Nlookup] {
                for c in vec![JCommit::HashChain, JCommit::Nlookup] {
                    println!("\nNew");
                    let sc = Sponge::<<G1 as Group>::Scalar, typenum::U2>::api_constants(
                        Strength::Standard,
                    );
                    let mut r1cs_converter = R1CS::new(
                        &dfa,
                        &doc.chars().map(|c| c.to_string()).collect(),
                        s,
                        sc,
                        Some(b.clone()),
                        Some(c.clone()),
                    );

                    let mut running_q = None;
                    let mut running_v = None;
                    let mut doc_running_q = None;
                    let mut doc_running_v = None;
                    match b {
                        JBatching::NaivePolys => {}
                        JBatching::Nlookup => {
                            if s <= 1 {
                                // don't use nlookup with batch of 1
                                break;
                            }
                        } //JBatching::Plookup => todo!(),
                    }
                    match c {
                        JCommit::HashChain => {}
                        JCommit::Nlookup => {
                            if s <= 1 {
                                // don't use nlookup with batch of 1
                                break;
                            }
                        } //JBatching::Plookup => todo!(),
                    } // TODO make batch size 1 work at some point, you know for nice figs

                    println!("Batching {:#?}", r1cs_converter.batching);
                    println!("Commit {:#?}", r1cs_converter.commit_type);
                    let (prover_data, _) = r1cs_converter.to_circuit();

                    let mut current_state = dfa.get_init_state();

                    let mut values;
                    let mut next_state;
                    for i in 0..num_steps {
                        (
                            values,
                            next_state,
                            running_q,
                            running_v,
                            doc_running_q,
                            doc_running_v,
                        ) = r1cs_converter.gen_wit_i(
                            i,
                            current_state,
                            running_q.clone(),
                            running_v.clone(),
                            doc_running_q.clone(),
                            doc_running_v.clone(),
                        );

                        //println!("VALUES ROUND {:#?}: {:#?}", i, values);
                        //println!("EXT VALUES ROUND {:#?}: {:#?}", i, extd_val);

                        prover_data.check_all(&values);
                        // for next i+1 round
                        current_state = next_state;
                    }
                    println!("b? {:#?}", b.clone());
                    println!(
                        "cost model: {:#?}",
                        costs::full_round_cost_model_nohash(
                            &dfa,
                            s,
                            b.clone(),
<<<<<<< HEAD
                            dfa.is_match(&chars),
                            doc.len(),
                            c,
=======
                            dfa.is_match(&chars).is_some()
>>>>>>> d098c09c
                        )
                    );
                    println!("actual cost: {:#?}", prover_data.r1cs.constraints.len());
                    /*assert!(
                        prover_data.r1cs.constraints.len() as usize
                            <= costs::full_round_cost_model_nohash(
                                &dfa,
                                s,
                                b.clone(),
                                dfa.is_match(&chars),
                                doc.len(),
                                c
                            )
                    );*/ // deal with later TODO
                }
            }
        }
    }

    #[test]
    fn naive_test() {
        init();
        test_func_no_hash(
            "a".to_string(),
            "^a$".to_string(),
            "aaaa".to_string(),
            vec![1, 2],
        );
    }

    #[test]
    fn dfa_2() {
        init();
        test_func_no_hash(
            "ab".to_string(),
            "ab".to_string(),
            "ab".to_string(),
            vec![1],
        );
        test_func_no_hash(
            "abc".to_string(),
            "ab".to_string(),
            "ab".to_string(),
            vec![1],
        );
        test_func_no_hash(
            "abcdef".to_string(),
            "ab.*f".to_string(),
            "abcdeffff".to_string(),
            vec![1, 3],
        );
    }

    #[test]
    fn dfa_star() {
        init();
        test_func_no_hash(
            "ab".to_string(),
            "a*b*".to_string(),
            "ab".to_string(),
            vec![1],
        );
        test_func_no_hash(
            "ab".to_string(),
            "a*b*".to_string(),
            "aaaaaabbbbbbbbbbbbbb".to_string(),
            vec![1, 2, 4],
        );
        test_func_no_hash(
            "ab".to_string(),
            "a*b*".to_string(),
            "aaaaaaaaaaab".to_string(),
            vec![1, 2, 4],
        );
    }

    #[test]
    fn dfa_non_match() {
        init();
        test_func_no_hash("ab".to_string(), "a".to_string(), "b".to_string(), vec![1]);
        test_func_no_hash(
            "ab".to_string(),
            "^a*b*$".to_string(),
            "aaabaaaaaaaabbb".to_string(),
            vec![1, 2, 4],
        );

        test_func_no_hash(
            "abcd".to_string(),
            "a*b*cccb*".to_string(),
            "aaaaaaaaaabbbbbbbbbb".to_string(),
            vec![1, 2, 5, 10],
        );
    }

    #[test]
    #[should_panic]
    fn dfa_bad_1() {
        init();
        test_func_no_hash("ab".to_string(), "a".to_string(), "c".to_string(), vec![1]);
    }
}<|MERGE_RESOLUTION|>--- conflicted
+++ resolved
@@ -327,8 +327,9 @@
     pub batch_size: usize,
     doc: Vec<String>,
     is_match: bool,
+    substring: (usize, usize),
     pc: PoseidonConstants<F, typenum::U2>,
-    commitment: Option<F>,
+    commitment: Option<(F, F)>, // (start, end)
 }
 
 impl<'a, F: PrimeField> R1CS<'a, F> {
@@ -341,32 +342,53 @@
         commit_override: Option<JCommit>,
     ) -> Self {
         let is_match = dfa.is_match(doc).is_some();
+
         println!("Match? {:#?}", is_match);
 
         // run cost model (with Poseidon) to decide batching
-<<<<<<< HEAD
         let (batching, commit) = opt_cost_model_select(
             &dfa,
             batch_size,
             batch_size,
-            dfa.is_match(&doc),
+            is_match,
             doc.len(),
             commit_override,
             batch_override,
         );
-=======
-        let batching = match batch_override {
-            None => {
-                opt_cost_model_select(&dfa, batch_size, batch_size, is_match, doc.len())
-            }
-            Some(b) => b,
-        };
-
-        let commit = match commit_override {
-            None => JCommit::HashChain, //todo COST MODEL
-            Some(c) => c,
-        };
->>>>>>> d098c09c
+
+        let mut sel_batch_size = 1;
+        // TODO ELI: handle substring costs, select batch size correctly
+        if batch_size < 1 {
+            // default to selecting the optimal
+            sel_batch_size = 1;
+        } else {
+            // CLI batch_size override
+            sel_batch_size = batch_size;
+        }
+
+        assert!(sel_batch_size >= 1);
+        println!(
+            "batch type: {:#?}, commit type: {:#?}, batch_size {:#?}",
+            batching, commit, sel_batch_size
+        );
+
+        let mut substring = (0, doc.len());
+        match dfa.is_match(doc) {
+            Some((start, end)) => {
+                match commit {
+                    JCommit::HashChain => {
+                        substring = (start, doc.len()); // ... right?
+                    }
+                    JCommit::Nlookup => {
+                        substring = (start, end); // exact
+                    }
+                }
+            }
+            None => { // see above
+            }
+        }
+
+        println!("'substring': {:#?}", substring);
 
         Self {
             dfa,
@@ -374,9 +396,10 @@
             commit_type: commit,
             assertions: Vec::new(),
             pub_inputs: Vec::new(),
-            batch_size,
+            batch_size: sel_batch_size,
             doc: doc.clone(),
             is_match,
+            substring,
             pc: pcs,
             commitment: None,
         }
@@ -387,8 +410,14 @@
     pub fn gen_commitment(&mut self) {
         match self.commit_type {
             JCommit::HashChain => {
-                let mut hash = vec![F::from(0)];
+                let mut i = 0;
+                let mut start = F::from(0);
+                let mut hash = vec![start.clone()];
+
                 for c in self.doc.clone().into_iter() {
+                    if i == self.substring.0 {
+                        start = hash[0];
+                    }
                     let mut sponge = Sponge::new_with_constants(&self.pc, Mode::Simplex);
                     let acc = &mut ();
 
@@ -404,37 +433,10 @@
                     sponge.finish(acc).unwrap();
                 }
                 println!("commitment = {:#?}", hash.clone());
-                self.commitment = Some(hash[0]);
+                self.commitment = Some((start, hash[0]));
             }
             JCommit::Nlookup => todo!(),
         }
-    }
-
-    // TODO in main
-    pub fn gen_substring_commitment_start(&mut self, start_at: usize) -> F {
-        let mut hash = vec![F::from(0)];
-        let mut i = 0;
-        for c in self.doc.clone().into_iter() {
-            if i == start_at {
-                break;
-            }
-            let mut sponge = Sponge::new_with_constants(&self.pc, Mode::Simplex);
-            let acc = &mut ();
-
-            let parameter = IOPattern(vec![SpongeOp::Absorb(2), SpongeOp::Squeeze(1)]);
-            sponge.start(parameter, None, acc);
-            SpongeAPI::absorb(
-                &mut sponge,
-                2,
-                &[hash[0], F::from(self.dfa.ab_to_num(&c.to_string()) as u64)],
-                acc,
-            );
-            hash = SpongeAPI::squeeze(&mut sponge, 1, acc);
-            sponge.finish(acc).unwrap();
-            i += 1;
-        }
-
-        hash[0]
     }
 
     pub fn verifier_final_checks(
@@ -447,7 +449,7 @@
         // TODO
         // commitment matches?
         if matches!(self.commit_type, JCommit::HashChain) {
-            assert_eq!(self.commitment.unwrap(), final_hash.unwrap());
+            assert_eq!(self.commitment.unwrap().1, final_hash.unwrap());
         }
 
         // state matches?
@@ -493,6 +495,8 @@
                 out = out || (state == xi);
             }
         }
+
+        println!("ACCEPTING CHECK: state: {:#?} accepting? {:#?}", state, out);
 
         // sanity
         if (batch_num + 1) * self.batch_size >= self.doc.len() {
@@ -1533,13 +1537,9 @@
                             &dfa,
                             s,
                             b.clone(),
-<<<<<<< HEAD
-                            dfa.is_match(&chars),
+                            r1cs_converter.is_match,
                             doc.len(),
                             c,
-=======
-                            dfa.is_match(&chars).is_some()
->>>>>>> d098c09c
                         )
                     );
                     println!("actual cost: {:#?}", prover_data.r1cs.constraints.len());
