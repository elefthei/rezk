use crate::backend::costs::*;
use crate::dfa::NFA;
use circ::cfg;
use circ::cfg::CircOpt;
use circ::cfg::*;
use circ::ir::{opt::*, proof::Constraints, term::*};
use circ::target::r1cs::{opt::reduce_linearities, trans::to_r1cs, ProverData, VerifierData};
use ff::PrimeField;
use fxhash::FxHashMap;
use generic_array::typenum;
use neptune::{
    poseidon::PoseidonConstants,
    sponge::api::{IOPattern, SpongeAPI, SpongeOp},
    sponge::vanilla::{Mode, Sponge, SpongeTrait},
    Strength,
};
use nova_snark::traits::Group;
use rug::{
    integer::Order,
    ops::{RemRounding, RemRoundingAssign},
    rand::RandState,
    Assign, Integer,
};
use std::sync::Once;
use std::time::{Duration, Instant};

static INIT: Once = Once::new();

pub fn init() {
    INIT.call_once(|| {
        setup_circ();
    });
}
fn setup_circ() {
    if !cfg::is_cfg_set() {
        // set up CirC library
        let mut circ: CircOpt = Default::default();
        circ.field.custom_modulus =
            "28948022309329048855892746252171976963363056481941647379679742748393362948097".into(); // vesta (fuck???)
                                                                                                    //"28948022309329048855892746252171976963363056481941560715954676764349967630337".into(); // pallas curve (i think?)
        cfg::set(&circ);
    }
}

// circuit values
fn new_const<I>(i: I) -> Term
// constants
where
    Integer: From<I>,
{
    leaf_term(Op::Const(Value::Field(cfg().field().new_v(i))))
}
fn new_bool_const(b: bool) -> Term
// constants
{
    leaf_term(Op::Const(Value::Bool(b)))
}

fn new_var(name: String) -> Term {
    // empty holes
    leaf_term(Op::Var(name, Sort::Field(cfg().field().clone())))
}

fn new_bool_var(name: String) -> Term {
    // empty holes
    leaf_term(Op::Var(name, Sort::Bool))
}

fn new_wit<I>(i: I) -> Value
// wit values
where
    Integer: From<I>,
{
    Value::Field(cfg().field().new_v(i))
}

fn new_bool_wit(b: bool) -> Value
// wit values
{
    Value::Bool(b)
}

// feild ops
fn denom(i: usize, evals: &Vec<(Integer, Integer)>) -> Integer {
    let mut res = Integer::from(1);
    for j in (0..evals.len()).rev() {
        if i != j {
            res *= evals[i].0.clone() - &evals[j].0; //.rem_floor_assign(cfg().field().modulus().clone());
                                                     //res.rem_floor(cfg().field().modulus());
        } // TODO
    }

    // find inv in feild
    let inv = res.invert(cfg().field().modulus()).unwrap();

    return inv;
}

// TODO Q - do we need to pad out the table ??

// PROVER WORK

// x = [r_0, r_1, ... -1, {0,1}, {0,1},...]
// where -1 is the "hole"
// returns (coeff (of "hole"), constant)
// if no hole, returns (crap, full result)
// O(mn log mn) :) - or was once upon a time, i'll update this later
// x = eval_at, prods = coeffs of table/eq(), e's = e/q's
fn prover_mle_partial_eval(
    prods: &Vec<Integer>,
    x: &Vec<Integer>,
    es: &Vec<usize>,
    for_t: bool,
    last_q: Option<&Vec<Integer>>, // only q that isn't in {0,1}, inelegant but whatever
) -> (Integer, Integer) {
    let base: usize = 2;
    let m = x.len();

    if for_t {
        assert!(base.pow(m as u32 - 1) <= prods.len());
        assert!(base.pow(m as u32) >= prods.len());
        assert_eq!(es.len(), prods.len()); //todo final q
    } else if last_q.is_some() {
        assert_eq!(es.len() + 1, prods.len());
    }

    let mut hole_coeff = Integer::from(0);
    let mut minus_coeff = Integer::from(0);
    for i in 0..es.len() + 1 {
        //e in 0..table.len() {

        //println!("\ni = {:#?}", i);
        // ~eq(x,e)
        if i < es.len() {
            let mut prod = prods[i].clone();
            let mut next_hole_coeff = 0; // TODO as below ???
            let mut next_minus_coeff = 0;
            for j in (0..m).rev() {
                let ej = (es[i] >> j) & 1;

                // for each x
                if x[m - j - 1] == -1 {
                    // if x_j is the hole
                    next_hole_coeff = ej;
                    next_minus_coeff = 1 - ej;
                } else {
                    let mut intm = Integer::from(1);
                    if ej == 1 {
                        intm.assign(&x[m - j - 1]);
                    } else {
                        // ej == 0
                        intm -= &x[m - j - 1];
                    }
                    prod *= intm; //&x[j] * ej + (1 - &x[j]) * (1 - ej);
                }
            }
            if next_hole_coeff == 1 {
                hole_coeff += &prod;
            } else {
                // next minus coeff == 1
                minus_coeff += &prod;
            }
        } else {
            // final q?
            match last_q {
                Some(q) => {
                    let mut prod = prods[i].clone();
                    let mut next_hole_coeff = Integer::from(1); // in case of no hole
                    let mut next_minus_coeff = Integer::from(1);
                    for j in 0..m {
                        let ej = q[j].clone(); // TODO order?
                                               // for each x
                        if x[j] == -1 {
                            // if x_j is the hole
                            next_hole_coeff = ej.clone();
                            next_minus_coeff = Integer::from(1) - &ej;
                        } else {
                            let mut intm = ej.clone() * &x[j]; // ei*xi
                            intm += (Integer::from(1) - &ej) * (Integer::from(1) - &x[j]); // +(1-ei)(1-xi)
                            prod *= intm; //&x[j] * ej + (1 - &x[j]) * (1 - ej);
                        }
                    }

                    hole_coeff += &prod * next_hole_coeff;
                    minus_coeff += &prod * next_minus_coeff;
                }
                None => {}
            }
        }
    }
    hole_coeff -= &minus_coeff;
    (
        hole_coeff.rem_floor(cfg().field().modulus()),
        minus_coeff.rem_floor(cfg().field().modulus()),
    )
}

// for sum check, computes the sum of many mle univar slices
// takes raw table (pre mle'd), and rands = [r_0, r_1,...], leaving off the hole and x_i's
fn prover_mle_sum_eval(
    table: &Vec<Integer>,
    rands: &Vec<Integer>,
    qs: &Vec<usize>,
    claim_r: &Integer,
    last_q: Option<&Vec<Integer>>,
) -> (Integer, Integer, Integer) {
    let mut sum_xsq = Integer::from(0);
    let mut sum_x = Integer::from(0);
    let mut sum_con = Integer::from(0);
    let hole = rands.len();
    let total = logmn(table.len());

    assert!(hole + 1 <= total, "batch size too small for nlookup");
    let num_x = total - hole - 1;

    let base: usize = 2;

    for combo in 0..base.pow(num_x as u32) {
        let mut eval_at = rands.clone();
        eval_at.push(Integer::from(-1));

        for i in 0..num_x {
            eval_at.push(Integer::from((combo >> i) & 1));
        }

        //println!("eval at: {:#?}", eval_at.clone());
        // T(j)
        let (coeff_a, con_a) =
            prover_mle_partial_eval(table, &eval_at, &(0..table.len()).collect(), true, None); // TODO
                                                                                               //println!("T {:#?}, {:#?}", coeff_a, con_a);

        // r^i * eq(q_i,j) for all i
        // TODO - eq must be an MLE? ask

        // make rs (horner esq)
        let mut rs = vec![claim_r.clone()];
        for i in 1..(qs.len() + 1) {
            rs.push(rs[i - 1].clone() * claim_r);
        }

        let (coeff_b, con_b) = prover_mle_partial_eval(&rs, &eval_at, &qs, false, last_q);
        sum_xsq += &coeff_a * &coeff_b;
        sum_x += &coeff_b * &con_a;
        sum_x += &coeff_a * &con_b;
        sum_con += &con_a * &con_b;
    }

    (
        sum_xsq.rem_floor(cfg().field().modulus()),
        sum_x.rem_floor(cfg().field().modulus()),
        sum_con.rem_floor(cfg().field().modulus()),
    )
}

// CIRCUITS

// coeffs = [constant, x, x^2 ...]
fn horners_circuit_vars(coeffs: &Vec<Term>, x_lookup: Term) -> Term {
    let num_c = coeffs.len();
    //println!("coeffs = {:#?}", coeffs);

    let mut horners = term(
        Op::PfNaryOp(PfNaryOp::Mul),
        vec![coeffs[num_c - 1].clone(), x_lookup.clone()],
    );
    for i in (1..(num_c - 1)).rev() {
        horners = term(
            Op::PfNaryOp(PfNaryOp::Mul),
            vec![
                x_lookup.clone(),
                term(
                    Op::PfNaryOp(PfNaryOp::Add),
                    vec![horners, coeffs[i].clone()],
                ),
            ],
        );
    }

    // constant
    horners = term(
        Op::PfNaryOp(PfNaryOp::Add),
        vec![horners, coeffs[0].clone()],
    );

    horners
}

// eval circuit
fn poly_eval_circuit(points: Vec<Integer>, x_lookup: Term) -> Term {
    let mut eval = new_const(1); // dummy

    for p in points {
        // for sub
        let sub = if p == 0 {
            p
        } else {
            cfg().field().modulus() - p
        };

        eval = term(
            Op::PfNaryOp(PfNaryOp::Mul),
            vec![
                eval,
                term(
                    Op::PfNaryOp(PfNaryOp::Add),
                    vec![x_lookup.clone(), new_const(sub)], // subtraction
                                                            // - TODO for
                                                            // bit eq too
                ),
            ],
        );
    }

    eval
}

pub struct R1CS<'a, F: PrimeField> {
    dfa: &'a NFA,
    pub table: Vec<Integer>,
    pub batching: JBatching,
    pub commit_type: JCommit,
    assertions: Vec<Term>,
    // perhaps a misleading name, by "public inputs", we mean "circ leaves these wires exposed from
    // the black box, and will not optimize them away"
    // at the nova level, we will "reprivitize" everything, it's just important to see the hooks
    // sticking out here
    pub_inputs: Vec<Term>,
    pub batch_size: usize,
    pub doc: Vec<String>,
    is_match: bool,
    pub substring: (usize, usize), // todo getters
    pc: PoseidonConstants<F, typenum::U2>,
    commitment: Option<(F, F)>, // (start, end)
}

impl<'a, F: PrimeField> R1CS<'a, F> {
    pub fn new(
        dfa: &'a NFA,
        doc: &Vec<String>,
        batch_size: usize,
        pcs: PoseidonConstants<F, typenum::U2>,
        batch_override: Option<JBatching>,
        commit_override: Option<JCommit>,
    ) -> Self {
        let is_match = dfa.is_match(doc).is_some();

        println!("Match? {:#?}", is_match);
        let batching;
        let commit;
        let opt_batch_size;
        if batch_size > 1 {
            (batching, commit, opt_batch_size) = match (batch_override, commit_override) {
                (Some(b),Some(c)) => (b,c,batch_size),
                (Some(b),_) => opt_commit_select_with_batch(dfa, batch_size, dfa.is_match(doc), doc.len(), b),
                (None,Some(c)) => opt_cost_model_select_with_commit(&dfa,batch_size,dfa.is_match(doc),doc.len(),c),
                (None, None) => opt_cost_model_select_with_batch(&dfa,batch_size,dfa.is_match(doc),doc.len()),
            };
        } else {
            (batching, commit, opt_batch_size) = opt_cost_model_select(
            &dfa,
            1,
            doc.len(),
            dfa.is_match(doc),
            doc.len(),
            commit_override,
            batch_override,
        );
    }

<<<<<<< HEAD
        let mut sel_batch_size;
        // TODO ELI: handle substring costs, select batch size correctly
        if batch_size < 1 {
            // default to selecting the optimal
            sel_batch_size = opt_batch_size;
        } else {
            // CLI batch_size override
            sel_batch_size = batch_size;
        }
=======
        let sel_batch_size = opt_batch_size;
>>>>>>> 4a2f41fb

        assert!(sel_batch_size >= 1);
        println!(
            "batch type: {:#?}, commit type: {:#?}, batch_size {:#?}",
            batching, commit, sel_batch_size
        );

        println!("substring pre {:#?}", dfa.is_match(doc));

        let mut substring = (0, doc.len());
        match dfa.is_match(doc) {
            Some((start, end)) => {
                match commit {
                    JCommit::HashChain => {
                        assert!(
                            end == doc.len(),
                            "for HashChain commitment, Regex must handle EOD, switch commit type or change Regex r to r$ or r.*$"
                        );
                        substring = (start, doc.len()); // ... right?
                    }
                    JCommit::Nlookup => {
                        substring = (start, end); // exact
                    }
                }
            }
            None => { // see above
            }
        }

        println!("'substring': {:#?}", substring);

        // generate T
        let mut table = vec![];
        for (ins, c, out) in dfa.deltas() {
            table.push(
                Integer::from(
                    (ins * dfa.nstates() * dfa.nchars())
                        + (out * dfa.nchars())
                        + dfa.ab_to_num(&c.to_string()),
                )
                .rem_floor(cfg().field().modulus()),
            );
        }

        Self {
            dfa,
            table,    // TODO fix else
            batching, // TODO
            commit_type: commit,
            assertions: Vec::new(),
            pub_inputs: Vec::new(),
            batch_size: sel_batch_size,
            doc: doc.clone(),
            is_match,
            substring,
            pc: pcs,
            commitment: None,
        }
    }

    // IN THE CLEAR

    pub fn prover_calc_hash(&self, start_hash: F, i: usize) -> F {
        let mut next_hash = start_hash;
        let parameter = IOPattern(vec![SpongeOp::Absorb(2), SpongeOp::Squeeze(1)]);
        for b in 0..self.batch_size {
            // expected poseidon
            let mut sponge = Sponge::new_with_constants(&self.pc, Mode::Simplex);
            let acc = &mut ();

            sponge.start(parameter.clone(), None, acc);
            SpongeAPI::absorb(
                &mut sponge,
                2,
                &[
                    next_hash,
                    F::from(
                        self.dfa
                            .ab_to_num(&self.doc[i * self.batch_size + b].clone())
                            as u64,
                    ),
                ],
                acc,
            );
            let expected_next_hash = SpongeAPI::squeeze(&mut sponge, 1, acc);
            /*println!(
                "prev, expected next hash in main {:#?} {:#?}",
                prev_hash, expected_next_hash
            );
            */
            sponge.finish(acc).unwrap(); // assert expected hash finished correctly

            next_hash = expected_next_hash[0];
        }

        next_hash
    }

    // PROVER

    // seed Questions todo
    fn prover_random_from_seed(&self, absorbs: u32, s: &[F]) -> Integer {
        assert_eq!(absorbs, s.len() as u32);

        let mut sponge = Sponge::new_with_constants(&self.pc, Mode::Simplex);
        let acc = &mut ();
        let parameter = IOPattern(vec![SpongeOp::Absorb(absorbs), SpongeOp::Squeeze(1)]);

        sponge.start(parameter, None, acc);
        SpongeAPI::absorb(&mut sponge, absorbs, s, acc);
        let rand = SpongeAPI::squeeze(&mut sponge, 1, acc);
        sponge.finish(acc).unwrap();

        Integer::from_digits(rand[0].to_repr().as_ref(), Order::Lsf)
    }

    pub fn prover_accepting_state(&self, batch_num: usize, state: usize) -> bool {
        let mut out = false;

        if self.is_match {
            // proof of membership
            for xi in self.dfa.get_final_states().into_iter() {
                out = out || (state == xi);
            }
        } else {
            for xi in self.dfa.get_non_final_states().into_iter() {
                out = out || (state == xi);
            }
        }

        println!("ACCEPTING CHECK: state: {:#?} accepting? {:#?}", state, out);

        // sanity
        if (batch_num + 1) * self.batch_size >= self.doc.len() {
            assert!(out);
        }

        out
    }

    // CIRCUIT

    fn lookup_idxs(&mut self) -> Vec<Term> {
        let mut v = vec![];
        for i in 1..=self.batch_size {
            let v_i = term(
                Op::PfNaryOp(PfNaryOp::Add),
                vec![
                    term(
                        Op::PfNaryOp(PfNaryOp::Add),
                        vec![
                            term(
                                Op::PfNaryOp(PfNaryOp::Mul),
                                vec![
                                    new_var(format!("state_{}", i - 1)),
                                    new_const(self.dfa.nstates() * self.dfa.nchars()),
                                ],
                            ),
                            term(
                                Op::PfNaryOp(PfNaryOp::Mul),
                                vec![
                                    new_var(format!("state_{}", i)),
                                    new_const(self.dfa.nchars()),
                                ],
                            ),
                        ],
                    ),
                    new_var(format!("char_{}", i - 1)),
                ],
            );
            v.push(v_i);
            self.pub_inputs.push(new_var(format!("state_{}", i - 1)));
            self.pub_inputs.push(new_var(format!("char_{}", i - 1)));
        }
        self.pub_inputs
            .push(new_var(format!("state_{}", self.batch_size)));
        v
    }

    // TODO - we don't want it to always accept state 0
    fn accepting_state_circuit(&mut self) {
        // final state (non) match check
        let vanishing_poly;
        let final_states = self.dfa.get_final_states();
        let non_final_states = self.dfa.get_non_final_states();
        let mut vanish_on = vec![];
        let v_time = Instant::now();
        if self.is_match {
            //println!("in states: {:#?}", final_states);
            // proof of membership
            for xi in final_states.into_iter() {
                vanish_on.push(Integer::from(xi));
            }
        } else {
            //println!("in states: {:#?}", non_final_states);
            for xi in non_final_states.into_iter() {
                vanish_on.push(Integer::from(xi));
            }
        }
        vanishing_poly =
            poly_eval_circuit(vanish_on, new_var(format!("state_{}", self.batch_size)));
        let vanish_ms = v_time.elapsed().as_millis();

        //println!("lag {:#?}, vanish {:#?}", lag_ms, vanish_ms);

        let match_term = term(
            Op::Eq,
            vec![
                new_bool_var("accepting".to_owned()),
                term(Op::Eq, vec![new_const(0), vanishing_poly]),
            ],
        );

        self.assertions.push(match_term);
        self.pub_inputs.push(new_bool_var(format!("accepting")));
    }

    fn r1cs_conv(&self) -> (ProverData, VerifierData) {
        let time = Instant::now();
        let mut cs = Computation::from_constraint_system_parts(
            self.assertions.clone(),
            self.pub_inputs.clone(),
        );

        //println!("assertions: {:#?}", self.assertions.clone());

        let mut css = Computations::new();
        css.comps.insert("main".to_string(), cs);
        let css = opt(
            css,
            vec![
                Opt::ScalarizeVars,
                Opt::Flatten,
                Opt::Sha,
                Opt::ConstantFold(Box::new([])),
                // Tuples must be eliminated before oblivious array elim
                Opt::Tuple,
                Opt::ConstantFold(Box::new([])),
                Opt::Obliv,
                // The obliv elim pass produces more tuples, that must be eliminated
                Opt::Tuple,
                Opt::LinearScan,
                // The linear scan pass produces more tuples, that must be eliminated
                Opt::Tuple,
                Opt::Flatten,
                Opt::ConstantFold(Box::new([])),
            ],
        );
        let final_cs = css.get("main");
        let mut circ_r1cs = to_r1cs(final_cs, cfg());

        println!(
            "Pre-opt R1cs size (no hashes): {}",
            circ_r1cs.constraints().len()
        );
        // println!("Prover data {:#?}", prover_data);
        circ_r1cs = reduce_linearities(circ_r1cs, cfg());

        //println!("Prover data {:#?}", prover_data);
        let ms = time.elapsed().as_millis();
        println!(
            "Final R1cs size (no hashes): {}",
            circ_r1cs.constraints().len()
        );
        println!("r1cs conv: {:#?}", ms);

        circ_r1cs.finalize(&final_cs)
    }

    pub fn to_circuit(&mut self) -> (ProverData, VerifierData) {
        match self.batching {
            JBatching::NaivePolys => self.to_polys(),
            JBatching::Nlookup => self.to_nlookup(),
            //JBatching::Plookup => todo!(), //gen_wit_i_plookup(round_num, current_state, doc, batch_size),
        }
    }

    // TODO batch size (1 currently)
    fn to_polys(&mut self) -> (ProverData, VerifierData) {
        let l_time = Instant::now();
        let lookup = self.lookup_idxs();

        let mut evals = vec![];
        for (si, c, so) in self.dfa.deltas() {
            //println!("trans: {:#?},{:#?},{:#?}", si, c, so);
            evals.push(
                Integer::from(
                    (si * self.dfa.nstates() * self.dfa.nchars())
                        + (so * self.dfa.nchars())
                        + self.dfa.ab_to_num(&c.to_string()),
                )
                .rem_floor(cfg().field().modulus()),
            );
        }
        //println!("eval form poly {:#?}", evals);

        //Makes big polynomial
        for i in 0..self.batch_size {
            let eq = term(
                Op::Eq,
                vec![
                    new_const(0), // vanishing
                    poly_eval_circuit(evals.clone(), lookup[i].clone()), // this means repeats, but I think circ
                                                                         // takes care of; TODO also clones
                ],
            );
            self.assertions.push(eq);
        }
        let lag_ms = l_time.elapsed().as_millis();

        self.accepting_state_circuit();

        if matches!(self.commit_type, JCommit::Nlookup) {
            assert!(
                self.batch_size > 1,
                "don't use a doc commitment if you aren't going to batch"
            );
            self.nlookup_doc_commit();
        }

        self.r1cs_conv()
    }

    // for use at the end of sum check
    // eq([x0,x1,x2...],[e0,e1,e2...])
    fn bit_eq_circuit(&mut self, m: usize, q_bit: usize, id: &str) -> Term {
        let mut eq = new_const(1); // dummy, not used
        let q_name = format!("{}_eq_{}", id, q_bit);
        for i in 0..m {
            let next = term(
                Op::PfNaryOp(PfNaryOp::Add),
                vec![
                    term(
                        Op::PfNaryOp(PfNaryOp::Mul),
                        vec![
                            new_var(format!("{}_q_{}", q_name, i)),
                            new_var(format!("{}_sc_r_{}", id, i + 1)), // sc_r idx's start @1
                        ],
                    ),
                    term(
                        Op::PfNaryOp(PfNaryOp::Mul),
                        vec![
                            term(
                                Op::PfNaryOp(PfNaryOp::Add),
                                vec![
                                    new_const(1),
                                    term(
                                        Op::PfUnOp(PfUnOp::Neg),
                                        vec![new_var(format!("{}_q_{}", q_name, i))],
                                    ),
                                ],
                            ),
                            term(
                                Op::PfNaryOp(PfNaryOp::Add),
                                vec![
                                    new_const(1),
                                    term(
                                        Op::PfUnOp(PfUnOp::Neg),
                                        vec![new_var(format!("{}_sc_r_{}", id, i + 1))],
                                    ),
                                ],
                            ),
                        ],
                    ),
                ],
            );

            self.pub_inputs.push(new_var(format!("{}_q_{}", q_name, i)));

            /* we add elsewhere
             * if q_bit == 0 {
                self.pub_inputs.push(new_var(format!("sc_r_{}", i))); // eq_j_i = rc_r_i
            }
            */

            if i == 0 {
                eq = next;
            } else {
                eq = term(Op::PfNaryOp(PfNaryOp::Mul), vec![eq, next]);
            }
        }

        eq
    }

    // C_1 = LHS/"claim"
    fn sum_check_circuit(&mut self, C_1: Term, num_rounds: usize, id: &str) {
        // first round claim
        let mut claim = C_1.clone();

        for j in 1..=num_rounds {
            // P makes a claim g_j(X_j) about a univariate slice of its large multilinear polynomial
            // g_j is degree 1 in our case (woo constant time evaluation)

            // V checks g_{j-1}(r_{j-1}) = g_j(0) + g_j(1)
            // Ax^2 + Bx + C -> A + B + C + C TODO
            let g_j = term(
                Op::PfNaryOp(PfNaryOp::Add),
                vec![
                    new_var(format!("{}_sc_g_{}_xsq", id, j)),
                    term(
                        Op::PfNaryOp(PfNaryOp::Add),
                        vec![
                            new_var(format!("{}_sc_g_{}_x", id, j)),
                            term(
                                Op::PfNaryOp(PfNaryOp::Add),
                                vec![
                                    new_var(format!("{}_sc_g_{}_const", id, j)),
                                    new_var(format!("{}_sc_g_{}_const", id, j)),
                                ],
                            ),
                        ],
                    ),
                ],
            );

            let claim_check = term(Op::Eq, vec![claim.clone(), g_j]);

            self.assertions.push(claim_check);
            self.pub_inputs
                .push(new_var(format!("{}_sc_g_{}_xsq", id, j)));
            self.pub_inputs
                .push(new_var(format!("{}_sc_g_{}_x", id, j)));
            self.pub_inputs
                .push(new_var(format!("{}_sc_g_{}_const", id, j)));
            self.pub_inputs.push(new_var(format!("{}_sc_r_{}", id, j)));

            // "V" chooses rand r_{j} (P chooses this with hash)
            //let r_j = new_var(format!("sc_r_{}", j));

            // update claim for the next round g_j(r_j)
            claim = term(
                Op::PfNaryOp(PfNaryOp::Add),
                vec![
                    new_var(format!("{}_sc_g_{}_const", id, j)),
                    term(
                        Op::PfNaryOp(PfNaryOp::Mul),
                        vec![
                            new_var(format!("{}_sc_r_{}", id, j)),
                            term(
                                Op::PfNaryOp(PfNaryOp::Add),
                                vec![
                                    new_var(format!("{}_sc_g_{}_x", id, j)),
                                    term(
                                        Op::PfNaryOp(PfNaryOp::Mul),
                                        vec![
                                            new_var(format!("{}_sc_r_{}", id, j)),
                                            new_var(format!("{}_sc_g_{}_xsq", id, j)),
                                        ],
                                    ),
                                ],
                            ),
                        ],
                    ),
                ],
            );

            if j == num_rounds {
                // output last g_v(r_v) claim

                let last_claim = term(
                    Op::Eq,
                    vec![claim.clone(), new_var(format!("{}_sc_last_claim", id))],
                );
                self.assertions.push(last_claim);
                self.pub_inputs
                    .push(new_var(format!("{}_sc_last_claim", id)));
            }
        }
    }

    pub fn to_nlookup(&mut self) -> (ProverData, VerifierData) {
        let lookups = self.lookup_idxs();
        self.nlookup_gadget(lookups, self.dfa.trans.len(), "nl");

        self.accepting_state_circuit(); // TODO

        if matches!(self.commit_type, JCommit::Nlookup) {
            self.nlookup_doc_commit();
        }

        self.r1cs_conv()
    }

    fn nlookup_doc_commit(&mut self) {
        // start: usize, end: usize) {
        let mut char_lookups = vec![];
        for c in 0..self.batch_size {
            // TODO details
            char_lookups.push(new_var(format!("char_{}", c)));
            //self.pub_inputs.push(new_var(format!("char_{}", c))); <- done elsewhere
        }

        self.nlookup_gadget(char_lookups, self.doc.len(), "nl_doc");
    }

    fn nlookup_gadget(&mut self, mut lookup_vals: Vec<Term>, t_size: usize, id: &str) {
        // TODO pub inputs -> can make which priv?
        // last state_batch is final "next_state" output
        // v_{batch-1} = (state_{batch-1}, c, state_batch)
        // v_batch = T eval check (optimization)
        //                self.pub_inputs
        //                    .push(new_var(format!("state_{}", self.batch_size)));

        let mut v = vec![new_const(0)]; // dummy constant term for lhs claim
        v.append(&mut lookup_vals);
        v.push(new_var(format!("{}_prev_running_claim", id))); // running claim
        self.pub_inputs
            .push(new_var(format!("{}_prev_running_claim", id)));

        // generate claim on lhs
        let lhs = horners_circuit_vars(&v, new_var(format!("{}_claim_r", id)));
        self.pub_inputs.push(new_var(format!("{}_claim_r", id)));

        // size of table (T -> mle)
        let sc_l = logmn(t_size);
        //println!("table size: {}", t_size);
        //println!("sum check rounds: {}", sc_l);

        self.sum_check_circuit(lhs, sc_l, id);

        // last eq circ on l-element point

        //TODO check ordering correct
        let mut eq_evals = vec![new_const(0)]; // dummy for horners
        for i in 0..self.batch_size + 1 {
            eq_evals.push(self.bit_eq_circuit(sc_l, i, id));
        }
        let eq_eval = horners_circuit_vars(&eq_evals, new_var(format!("{}_claim_r", id)));

        // last_claim = eq_eval * next_running_claim
        let sum_check_domino = term(
            Op::Eq,
            vec![
                new_var(format!("{}_sc_last_claim", id)),
                term(
                    Op::PfNaryOp(PfNaryOp::Mul),
                    vec![eq_eval, new_var(format!("{}_next_running_claim", id))],
                ),
            ],
        );
        self.assertions.push(sum_check_domino);
        self.pub_inputs
            .push(new_var(format!("{}_next_running_claim", id)));
    }

    pub fn gen_wit_i(
        &self,
        batch_num: usize,
        current_state: usize,
        prev_running_claim_q: Option<Vec<Integer>>,
        prev_running_claim_v: Option<Integer>,
        prev_doc_running_claim_q: Option<Vec<Integer>>,
        prev_doc_running_claim_v: Option<Integer>,
    ) -> (
        FxHashMap<String, Value>,
        usize,
        Option<Vec<Integer>>,
        Option<Integer>,
        Option<Vec<Integer>>,
        Option<Integer>,
    ) {
        match self.batching {
            JBatching::NaivePolys => {
                let (wits, next_state, next_doc_running_claim_q, next_doc_running_claim_v) = self
                    .gen_wit_i_polys(
                        batch_num,
                        current_state,
                        prev_doc_running_claim_q,
                        prev_doc_running_claim_v,
                    );
                (
                    wits,
                    next_state,
                    None,
                    None,
                    next_doc_running_claim_q,
                    next_doc_running_claim_v,
                )
            }
            JBatching::Nlookup => self.gen_wit_i_nlookup(
                batch_num,
                current_state,
                prev_running_claim_q,
                prev_running_claim_v,
                prev_doc_running_claim_q,
                prev_doc_running_claim_v,
            ),
            //JBatching::Plookup => todo!(), //gen_wit_i_plookup(round_num, current_state, doc, batch_size),
        }
    }

    fn gen_wit_i_nlookup(
        &self,
        batch_num: usize,
        current_state: usize,
        running_q: Option<Vec<Integer>>,
        running_v: Option<Integer>,
        doc_running_q: Option<Vec<Integer>>,
        doc_running_v: Option<Integer>,
    ) -> (
        FxHashMap<String, Value>,
        usize,
        Option<Vec<Integer>>,
        Option<Integer>,
        Option<Vec<Integer>>,
        Option<Integer>,
    ) {
        // generate T
        let mut table = vec![];
        for (ins, c, out) in self.dfa.deltas() {
            table.push(
                Integer::from(
                    (ins * self.dfa.nstates() * self.dfa.nchars())
                        + (out * self.dfa.nchars())
                        + self.dfa.ab_to_num(&c.to_string()),
                )
                .rem_floor(cfg().field().modulus()),
            );
        }

        //println!("TABLE {:#?}", table);

        let mut wits = FxHashMap::default();

        // generate claim v's (well, v isn't a real named var, generate the states/chars)
        let mut state_i = current_state;
        let mut next_state = 0;
        //      let mut v = vec![];
        let mut q = vec![];
        for i in 1..=self.batch_size {
            let c = self.doc[batch_num * self.batch_size + i - 1].clone();
            next_state = self.dfa.delta(state_i, &c.to_string()).unwrap();

            wits.insert(format!("state_{}", i - 1), new_wit(state_i));
            wits.insert(
                format!("char_{}", i - 1),
                new_wit(self.dfa.ab_to_num(&c.to_string())),
            );

            // v_i = (state_i * (#states*#chars)) + (state_i+1 * #chars) + char_i

            //v.push(
            let v_i = Integer::from(
                (state_i * self.dfa.nstates() * self.dfa.nchars())
                    + (next_state * self.dfa.nchars())
                    + self.dfa.ab_to_num(&c.to_string()),
            )
            .rem_floor(cfg().field().modulus());

            q.push(table.iter().position(|val| val == &v_i).unwrap());

            //println!("vi = {:#?}", v_i);

            /*println!(
                "state {:#?} -> {:#?} -> state {:#?} is {:#?} in table",
                state_i,
                self.dfa.ab_to_num(&c.to_string()),
                next_state,
                &q[i - 1]
            );*/

            state_i = next_state;
        }

        // last state
        wits.insert(format!("state_{}", self.batch_size), new_wit(next_state));

        //    println!("v: {:#?}", v.clone());

        /*
        // need to round out table size
        let base: usize = 2;
        while table.len() < base.pow((table.len() as f32).log2().ceil() as u32) {
            table.push(
                Integer::from(
                    (self.dfa.nstates() * self.dfa.nstates() * self.dfa.nchars())
                        + (self.dfa.nstates() * self.dfa.nchars())
                        + self.dfa.nchars(),
                )
                .rem_floor(cfg().field().modulus()),
            );
        }
        */

        assert!(running_q.is_some() || batch_num == 0);
        assert!(running_v.is_some() || batch_num == 0);
        let (w, next_running_q, next_running_v) =
            self.wit_nlookup_gadget(wits, table, q, running_q, running_v, "nl");
        wits = w;
        //println!("next running q out of main {:#?}", next_running_q.clone());

        wits.insert(
            format!("accepting"),
            new_bool_wit(self.prover_accepting_state(batch_num, next_state)),
        );

        if matches!(self.commit_type, JCommit::Nlookup) {
            assert!(doc_running_q.is_some() || batch_num == 0);
            assert!(doc_running_v.is_some() || batch_num == 0);
            let (w, next_doc_running_q, next_doc_running_v) =
                self.wit_nlookup_doc_commit(wits, batch_num, doc_running_q, doc_running_v);
            wits = w;
            //println!("RUNNING DOC Q {:#?}", next_doc_running_q.clone());
            (
                wits,
                next_state,
                Some(next_running_q),
                Some(next_running_v),
                Some(next_doc_running_q),
                Some(next_doc_running_v),
            )
        } else {
            (
                wits,
                next_state,
                Some(next_running_q),
                Some(next_running_v),
                None,
                None,
            )
        }
    }

    fn wit_nlookup_doc_commit(
        &self,
        mut wits: FxHashMap<String, Value>,
        batch_num: usize,
        running_q: Option<Vec<Integer>>,
        running_v: Option<Integer>,
    ) -> (FxHashMap<String, Value>, Vec<Integer>, Integer) {
        // generate T
        let mut doc = vec![];
        for c in self.doc.clone().into_iter() {
            // todo save this crap somewhere so we don't recalc
            doc.push(Integer::from(self.dfa.ab_to_num(&c.to_string())));
            // .rem_floor(cfg().field().modulus()), // thoughts?
        }

        let mut q = vec![];
        for i in 0..self.batch_size {
            // let c = self.doc[batch_num * self.batch_size + i].clone();
            // "char val" witnesses already made

            // position in doc
            q.push(batch_num * self.batch_size + i);
        }

        let (w, next_running_q, next_running_v) =
            self.wit_nlookup_gadget(wits, doc, q, running_q, running_v, "nl_doc");
        wits = w;

        (wits, next_running_q, next_running_v)
    }

    fn wit_nlookup_gadget(
        &self,
        mut wits: FxHashMap<String, Value>,
        table: Vec<Integer>,
        q: Vec<usize>,
        //v: Vec<Integer>,
        running_q: Option<Vec<Integer>>,
        running_v: Option<Integer>,
        id: &str,
    ) -> (FxHashMap<String, Value>, Vec<Integer>, Integer) {
        // TODO - what needs to be public?

        let sc_l = logmn(table.len()); // sum check rounds

        // generate claim r
        let claim_r = self.prover_random_from_seed(1, &[F::from(5 as u64)]); // TODO make general
        wits.insert(format!("{}_claim_r", id), new_wit(claim_r.clone()));

        // running claim about T (optimization)
        // if first (not yet generated)
        let mut prev_running_q = match running_q {
            Some(q) => q,
            None => vec![Integer::from(0); sc_l],
        };
        let mut prev_running_v = match running_v {
            Some(v) => v,
            None => table[0].clone(),
        };
        //println!("prev running v {:#?}", prev_running_v.clone());

        //v.push(prev_running_v.clone()); // todo get rid of v?

        wits.insert(
            format!("{}_prev_running_claim", id),
            new_wit(prev_running_v.clone()),
        );
        // q.push(prev_running_q);

        // println!("v: {:#?}", v.clone());

        // generate polynomial g's for sum check
        let mut sc_rs = vec![];
        let mut g_xsq = Integer::from(0);
        let mut g_x = Integer::from(0);
        let mut g_const = Integer::from(0);
        for i in 1..=sc_l {
            (g_xsq, g_x, g_const) =
                prover_mle_sum_eval(&table, &sc_rs, &q, &claim_r, Some(&prev_running_q));

            wits.insert(format!("{}_sc_g_{}_xsq", id, i), new_wit(g_xsq.clone()));
            wits.insert(format!("{}_sc_g_{}_x", id, i), new_wit(g_x.clone()));
            wits.insert(format!("{}_sc_g_{}_const", id, i), new_wit(g_const.clone()));

            // new sumcheck rand for the round
            // generate rands
            let rand = self.prover_random_from_seed(1, &[F::from(i as u64)]); // TODO make gen
            sc_rs.push(rand.clone());
            wits.insert(format!("{}_sc_r_{}", id, i), new_wit(rand.clone()));
        }
        // last claim = g_v(r_v)
        //println!("sc rs {:#?}", sc_rs.clone());
        g_xsq *= &sc_rs[sc_rs.len() - 1];
        g_xsq *= &sc_rs[sc_rs.len() - 1];
        g_x *= &sc_rs[sc_rs.len() - 1];
        g_const += &g_x;
        g_const += &g_xsq;

        let last_claim = g_const.rem_floor(cfg().field().modulus());
        wits.insert(format!("{}_sc_last_claim", id), new_wit(last_claim.clone()));

        // generate last round eqs
        for i in 0..self.batch_size {
            // regular
            let q_name = format!("{}_eq_{}", id, i);
            for j in 0..sc_l {
                let qj = (q[i] >> j) & 1;
                wits.insert(format!("{}_q_{}", q_name, (sc_l - 1 - j)), new_wit(qj));
            }
        }
        for j in 0..sc_l {
            // running
            let q_name = format!("{}_eq_{}", id, q.len()); //v.len() - 1);
            wits.insert(
                format!("{}_q_{}", q_name, j),
                new_wit(prev_running_q[j].clone()),
            );
        }

        // update running claim
        let (_, next_running_v) =
            prover_mle_partial_eval(&table, &sc_rs, &(0..table.len()).collect(), true, None);
        let next_running_q = sc_rs.clone();
        wits.insert(
            format!("{}_next_running_claim", id),
            new_wit(next_running_v.clone()),
        );

        // sanity check - TODO eliminate
        // make rs
        let mut rs = vec![claim_r.clone()];
        for i in 1..(q.len() + 1) {
            rs.push(rs[i - 1].clone() * claim_r.clone());
        }
        let (_, eq_term) = prover_mle_partial_eval(&rs, &sc_rs, &q, false, Some(&prev_running_q));
        assert_eq!(
            last_claim,
            (eq_term * next_running_v.clone()).rem_floor(cfg().field().modulus())
        );

        // return
        // println!("wits: {:#?}", wits);

        (wits, next_running_q, next_running_v)
    }

    // TODO BATCH SIZE (rn = 1)
    fn gen_wit_i_polys(
        &self,
        batch_num: usize,
        current_state: usize,
        doc_running_q: Option<Vec<Integer>>,
        doc_running_v: Option<Integer>,
    ) -> (
        FxHashMap<String, Value>,
        usize,
        Option<Vec<Integer>>,
        Option<Integer>,
    ) {
        let mut wits = FxHashMap::default();
        let mut state_i = current_state;
        let mut next_state = 0;

        for i in 0..self.batch_size {
            let doc_i = self.doc[batch_num * self.batch_size + i].clone();
            next_state = self.dfa.delta(state_i, &doc_i.clone()).unwrap();

            wits.insert(format!("state_{}", i), new_wit(state_i));
            wits.insert(format!("char_{}", i), new_wit(self.dfa.ab_to_num(&doc_i)));

            state_i = next_state;
        }
        wits.insert(format!("state_{}", self.batch_size), new_wit(state_i));

        wits.insert(
            format!("accepting"),
            new_bool_wit(self.prover_accepting_state(batch_num, next_state)),
        );
        //println!("wits {:#?}", wits);

        if matches!(self.commit_type, JCommit::Nlookup) {
            assert!(doc_running_q.is_some() || batch_num == 0);
            assert!(doc_running_v.is_some() || batch_num == 0);
            let (w, next_doc_running_q, next_doc_running_v) =
                self.wit_nlookup_doc_commit(wits, batch_num, doc_running_q, doc_running_v);
            wits = w;
            //println!("RUNNING DOC Q {:#?}", next_doc_running_q.clone());
            (
                wits,
                next_state,
                Some(next_doc_running_q),
                Some(next_doc_running_v),
            )
        } else {
            (wits, next_state, None, None)
        }
    }
}

#[cfg(test)]
mod tests {

    use crate::backend::costs;
    use crate::backend::r1cs::*;
    use crate::dfa::NFA;
    use crate::regex::Regex;
    use circ::cfg;
    use circ::cfg::CircOpt;
    use serial_test::serial;
    type G1 = pasta_curves::pallas::Point;

    fn set_up_cfg() {
        println!("cfg set? {:#?}", cfg::is_cfg_set());
        if !cfg::is_cfg_set() {
            //let m = format!("1019");
            let m = format!(
                "28948022309329048855892746252171976963363056481941647379679742748393362948097"
            );
            let mut circ: CircOpt = Default::default();
            circ.field.custom_modulus = m.into();

            cfg::set(&circ);
        }
    }

    #[test]
    fn mle_partial() {
        init();

        let table = vec![
            Integer::from(1),
            Integer::from(3),
            Integer::from(8),
            Integer::from(2),
            Integer::from(9),
            Integer::from(5),
            Integer::from(13),
            Integer::from(4),
        ];

        let v: Vec<i32> = vec![0, 1, -1];
        for x_1 in v.clone() {
            for x_2 in v.clone() {
                for x_3 in v.clone() {
                    let x = vec![Integer::from(x_1), Integer::from(x_2), Integer::from(x_3)];
                    let (coeff, con) = prover_mle_partial_eval(
                        &table,
                        &x,
                        &(0..table.len()).collect(),
                        true,
                        None,
                    );
                    println!(
                        "coeff {:#?}, con {:#?} @ {:#?}{:#?}{:#?}",
                        coeff, con, x_1, x_2, x_3
                    );

                    if ((x_1 == -1) ^ (x_2 == -1) ^ (x_3 == -1)) & !(x_1 + x_2 + x_3 == -3) {
                        if x_1 == -1 {
                            assert_eq!(
                                (coeff.clone() + con.clone()).rem_floor(cfg().field().modulus()),
                                table[(4 + x_2 * 2 + x_3) as usize]
                            );
                            assert_eq!(con.clone(), table[(x_2 * 2 + x_3) as usize]);
                        } else if x_2 == -1 {
                            assert_eq!(
                                (coeff.clone() + con.clone()).rem_floor(cfg().field().modulus()),
                                table[(x_1 * 4 + 2 + x_3) as usize]
                            );
                            assert_eq!(con.clone(), table[(x_1 * 4 + x_3) as usize]);
                        } else if x_3 == -1 {
                            assert_eq!(
                                (coeff.clone() + con.clone()).rem_floor(cfg().field().modulus()),
                                table[(x_1 * 4 + x_2 * 2 + 1) as usize]
                            );
                            assert_eq!(con.clone(), table[(x_1 * 4 + x_2 * 2) as usize]);
                        }
                    } else if (x_1 != -1) & (x_2 != -1) & (x_3 != -1) {
                        let e = x_1 * 4 + x_2 * 2 + x_3;
                        assert_eq!(table[e as usize], con);
                    }
                }
            }
        }
    }

    #[test]
    fn mle_sums() {
        init();
        let table = vec![
            Integer::from(9),
            Integer::from(4),
            Integer::from(5),
            Integer::from(7),
        ];

        // generate polynomial g's for sum check

        // v = [4, 9, extra]
        // extra: [33, 30] -> 543
        for q in [None, Some(&vec![Integer::from(33), Integer::from(30)])] {
            let mut sc_rs = vec![];
            let claim_r = Integer::from(17);

            // round 1
            let (mut g_xsq, mut g_x, mut g_const) =
                prover_mle_sum_eval(&table, &sc_rs.clone(), &vec![1, 0], &claim_r, q);
            //println!("mle sums {:#?}, {:#?}, {:#?}", g_xsq, g_x, g_const);

            let mut claim = claim_r.clone() * table[1].clone()
                + claim_r.clone() * claim_r.clone() * table[0].clone();
            if q.is_some() {
                claim += claim_r.clone() * claim_r.clone() * claim_r.clone() * Integer::from(6657);
            }
            assert_eq!(
                claim.rem_floor(cfg().field().modulus()),
                (g_xsq.clone() + g_x.clone() + g_const.clone() + g_const.clone())
                    .rem_floor(cfg().field().modulus())
            );

            sc_rs.push(Integer::from(10));
            claim = Integer::from(100) * g_xsq + Integer::from(10) * g_x + g_const;

            // round 2
            (g_xsq, g_x, g_const) =
                prover_mle_sum_eval(&table, &sc_rs.clone(), &vec![1, 0], &claim_r, q);
            //println!("mle sums {:#?}, {:#?}, {:#?}", g_xsq, g_x, g_const);
            assert_eq!(
                claim.rem_floor(cfg().field().modulus()),
                (g_xsq.clone() + g_x.clone() + g_const.clone() + g_const.clone())
                    .rem_floor(cfg().field().modulus())
            );

            sc_rs.push(Integer::from(4));
            claim = Integer::from(16) * g_xsq + Integer::from(4) * g_x + g_const;

            // last V check
            let (_, mut con_a) = prover_mle_partial_eval(
                &table,
                &sc_rs.clone(),
                &(0..table.len()).collect(),
                true,
                None,
            );
            //println!("mle sums {:#?}, {:#?}", g_x, g_const);

            let (_, con_b) = prover_mle_partial_eval(
                &vec![Integer::from(17), Integer::from(289), Integer::from(4913)],
                &sc_rs.clone(),
                &vec![1, 0],
                false,
                q,
            );
            con_a *= &con_b;

            assert_eq!(
                claim.rem_floor(cfg().field().modulus()),
                con_a.rem_floor(cfg().field().modulus())
            );
        }
    }

    fn test_func_no_hash(
        ab: String,
        rstr: String,
        doc: String,
        batch_sizes: Vec<usize>,
        expected_match: bool,
    ) {
        let r = Regex::new(&rstr);
        let dfa = NFA::new(&ab[..], r);
        println!("DFA Size: {:#?}", dfa.trans.len());

        let chars: Vec<String> = doc.chars().map(|c| c.to_string()).collect();

        for s in batch_sizes {
            for b in vec![JBatching::NaivePolys, JBatching::Nlookup] {
                for c in vec![JCommit::HashChain, JCommit::Nlookup] {
                    println!("\nNew");
                    let sc = Sponge::<<G1 as Group>::Scalar, typenum::U2>::api_constants(
                        Strength::Standard,
                    );
                    println!("Doc:{:#?}",doc);
                    let mut r1cs_converter = R1CS::new(
                        &dfa,
                        &doc.chars().map(|c| c.to_string()).collect(),
                        s,
                        sc,
                        Some(b.clone()),
                        Some(c.clone()),
                    );

                    assert_eq!(expected_match, r1cs_converter.is_match);

                    let mut running_q = None;
                    let mut running_v = None;
                    let mut doc_running_q = None;
                    let mut doc_running_v = None;
                    match b {
                        JBatching::NaivePolys => {}
                        JBatching::Nlookup => {
                            if s <= 1 {
                                // don't use nlookup with batch of 1
                                break;
                            }
                        } //JBatching::Plookup => todo!(),
                    }
                    match c {
                        JCommit::HashChain => {}
                        JCommit::Nlookup => {
                            if s <= 1 {
                                // don't use nlookup with batch of 1
                                break;
                            }
                        } //JBatching::Plookup => todo!(),
                    } // TODO make batch size 1 work at some point, you know for nice figs

                    println!("Batching {:#?}", r1cs_converter.batching);
                    println!("Commit {:#?}", r1cs_converter.commit_type);
                    let (prover_data, _) = r1cs_converter.to_circuit();

                    let mut current_state = dfa.get_init_state();

                    let mut values;
                    let mut next_state;

                    let num_steps = (r1cs_converter.substring.1 - r1cs_converter.substring.0) / s;
                    for i in 0..num_steps {
                        (
                            values,
                            next_state,
                            running_q,
                            running_v,
                            doc_running_q,
                            doc_running_v,
                        ) = r1cs_converter.gen_wit_i(
                            i,
                            current_state,
                            running_q.clone(),
                            running_v.clone(),
                            doc_running_q.clone(),
                            doc_running_v.clone(),
                        );

                        //println!("VALUES ROUND {:#?}: {:#?}", i, values);
                        //println!("EXT VALUES ROUND {:#?}: {:#?}", i, extd_val);

                        prover_data.check_all(&values);
                        // for next i+1 round
                        current_state = next_state;
                    }
                    println!("b? {:#?}", b.clone());
                    println!(
                        "cost model: {:#?}",
                        costs::full_round_cost_model_nohash(
                            &dfa,
                            s,
                            b.clone(),
                            dfa.is_match(&chars),
                            doc.len(),
                            c,
                        )
                    );
                    println!("actual cost: {:#?}", prover_data.r1cs.constraints.len());
                    assert!(
                        prover_data.r1cs.constraints.len() as usize
                            <= costs::full_round_cost_model_nohash(
                                &dfa,
                                s,
                                b.clone(),
                                dfa.is_match(&chars),
                                doc.len(),
                                c
                            )
                    ); // deal with later TODO
                }
            }
        }
    }

    #[test]
    fn naive_test() {
        init();
        test_func_no_hash(
            "a".to_string(),
            "^a*$".to_string(),
            "aaaa".to_string(),
            vec![1, 2],
            true,
        );
    }

    #[test]
    fn dfa_2() {
        init();
        test_func_no_hash(
            "ab".to_string(),
            "^ab$".to_string(),
            "ab".to_string(),
            vec![1],
            true,
        );
        test_func_no_hash(
            "abc".to_string(),
            "^ab$".to_string(),
            "ab".to_string(),
            vec![1],
            true,
        );
        test_func_no_hash(
            "abcdef".to_string(),
            "^ab.*f$".to_string(),
            "abcdeffff".to_string(),
            vec![1, 3],
            true,
        );
    }

    #[test]
    fn dfa_star() {
        init();
        test_func_no_hash(
            "ab".to_string(),
            "^a*b*$".to_string(),
            "ab".to_string(),
            vec![1],
            true,
        );
        test_func_no_hash(
            "ab".to_string(),
            "^a*b*$".to_string(),
            "aaaaaabbbbbbbbbbbbbb".to_string(),
            vec![1, 2, 4],
            true,
        );
        test_func_no_hash(
            "ab".to_string(),
            "^a*b*$".to_string(),
            "aaaaaaaaaaab".to_string(),
            vec![1, 2, 4],
            true,
        );
    }

    #[test]
    fn dfa_non_match() {
        init();
        // TODO make sure match/non match is expected
        test_func_no_hash(
            "ab".to_string(),
            "a".to_string(),
            "b".to_string(),
            vec![1],
            false,
        );
        test_func_no_hash(
            "ab".to_string(),
            "^a*b*$".to_string(),
            "aaabaaaaaaaabbb".to_string(),
            vec![1, 2, 4],
            false,
        );

        test_func_no_hash(
            "abcd".to_string(),
            "^a*b*cccb*$".to_string(),
            "aaaaaaaaaabbbbbbbbbb".to_string(),
            vec![1, 2, 5, 10],
            false,
        );
    }

    #[test]
    #[should_panic]
    fn dfa_bad_1() {
        init();
        test_func_no_hash(
            "ab".to_string(),
            "^a$".to_string(),
            "c".to_string(),
            vec![1],
            false,
        );
    }

    #[test]
    #[should_panic]
    fn dfa_bad_substring() {
        init();
        test_func_no_hash(
            "helowrd".to_string(),
            "hello".to_string(),
            "helloworld".to_string(),
            vec![1],
            true,
        );
    }

    #[test]
    #[should_panic]
    fn dfa_bad_substring_2() {
        init();
        test_func_no_hash(
            "helowrd".to_string(),
            "^hello".to_string(),
            "helloworld".to_string(),
            vec![1],
            true,
        );
    }

    #[test]
    fn dfa_ok_substring() {
        init();
        test_func_no_hash(
            "helowrd".to_string(),
            "^hello.*$".to_string(),
            "helloworld".to_string(),
            vec![1],
            true,
        );

        test_func_no_hash(
            "helowrd".to_string(),
            "^hello$".to_string(),
            "helloworld".to_string(),
            vec![1, 5],
            false,
        );
    }
}<|MERGE_RESOLUTION|>--- conflicted
+++ resolved
@@ -350,36 +350,34 @@
         let opt_batch_size;
         if batch_size > 1 {
             (batching, commit, opt_batch_size) = match (batch_override, commit_override) {
-                (Some(b),Some(c)) => (b,c,batch_size),
-                (Some(b),_) => opt_commit_select_with_batch(dfa, batch_size, dfa.is_match(doc), doc.len(), b),
-                (None,Some(c)) => opt_cost_model_select_with_commit(&dfa,batch_size,dfa.is_match(doc),doc.len(),c),
-                (None, None) => opt_cost_model_select_with_batch(&dfa,batch_size,dfa.is_match(doc),doc.len()),
+                (Some(b), Some(c)) => (b, c, batch_size),
+                (Some(b), _) => {
+                    opt_commit_select_with_batch(dfa, batch_size, dfa.is_match(doc), doc.len(), b)
+                }
+                (None, Some(c)) => opt_cost_model_select_with_commit(
+                    &dfa,
+                    batch_size,
+                    dfa.is_match(doc),
+                    doc.len(),
+                    c,
+                ),
+                (None, None) => {
+                    opt_cost_model_select_with_batch(&dfa, batch_size, dfa.is_match(doc), doc.len())
+                }
             };
         } else {
             (batching, commit, opt_batch_size) = opt_cost_model_select(
-            &dfa,
-            1,
-            doc.len(),
-            dfa.is_match(doc),
-            doc.len(),
-            commit_override,
-            batch_override,
-        );
-    }
-
-<<<<<<< HEAD
-        let mut sel_batch_size;
-        // TODO ELI: handle substring costs, select batch size correctly
-        if batch_size < 1 {
-            // default to selecting the optimal
-            sel_batch_size = opt_batch_size;
-        } else {
-            // CLI batch_size override
-            sel_batch_size = batch_size;
-        }
-=======
+                &dfa,
+                1,
+                doc.len(),
+                dfa.is_match(doc),
+                doc.len(),
+                commit_override,
+                batch_override,
+            );
+        }
+
         let sel_batch_size = opt_batch_size;
->>>>>>> 4a2f41fb
 
         assert!(sel_batch_size >= 1);
         println!(
@@ -1486,7 +1484,7 @@
                     let sc = Sponge::<<G1 as Group>::Scalar, typenum::U2>::api_constants(
                         Strength::Standard,
                     );
-                    println!("Doc:{:#?}",doc);
+                    println!("Doc:{:#?}", doc);
                     let mut r1cs_converter = R1CS::new(
                         &dfa,
                         &doc.chars().map(|c| c.to_string()).collect(),
