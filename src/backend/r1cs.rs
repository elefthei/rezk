--- conflicted
+++ resolved
@@ -1740,7 +1740,7 @@
         );
     }
 
-<<<<<<< HEAD
+
     #[test]
     fn big() {
         init();
@@ -1752,7 +1752,7 @@
             vec![1],
             true,
         );
-=======
+
     fn test_func_no_hash_kstride(
         ab: String,
         rstr: String,
@@ -1816,6 +1816,5 @@
                 i,
             );
         }
->>>>>>> 63985da9
     }
 }