--- conflicted
+++ resolved
@@ -208,75 +208,6 @@
         self.g[self.get_init_nodeidx()].clone()
     }
 
-<<<<<<< HEAD
-    /// Does this DFA has an infintely accepting cycle - or - does this DFA accept arbitrary length prefixes
-    pub fn has_accepting_cycle(&self) -> bool {
-        fn all_epsilon(g: &Graph<Regex, String>, p: &Vec<Vec<NodeIndex<u32>>>) -> bool {
-            let s: HashSet<&NodeIndex<u32>> = p.into_iter().flatten().collect();
-            s.len() == 1
-                && s.into_iter()
-                    .all(|s| g.edges_connecting(*s, *s).all(|e| e.weight() == EPSILON))
-        }
-
-        // For all accepting states
-        for acc in self.accepting().iter() {
-            let acc_idx = NodeIndex::new(*acc);
-            let start = self.get_init_nodeidx();
-            // From start -> accepting state, find all paths
-            let paths_fwd: Vec<_> =
-                algo::all_simple_paths::<Vec<_>, _>(&self.g, start, acc_idx, 0, None).collect();
-            let paths_back: Vec<_> =
-                algo::all_simple_paths::<Vec<_>, _>(&self.g, acc_idx, start, 0, None).collect();
-            if paths_fwd.len() > 0 && paths_back.len() > 0 && // path is a cycle
-                ! all_epsilon(&self.g, &paths_fwd) &&         // Not an epsilon transition
-                ! all_epsilon(&self.g, &paths_back)
-            {
-                return true;
-            }
-        }
-        false
-    }
-
-    /// Remove all outgoing edges and visited nodes out of [i]
-    pub fn remove_outgoing_edges(&mut self, i: NodeIndex<u32>) {
-        let mut dfs = Dfs::new(&self.g, i);
-        let mut nodes = HashSet::new();
-        while let Some(node) = dfs.next(&self.g) {
-            // use a detached neighbors walker
-            let mut edges = self
-                .g
-                .neighbors_directed(node, Direction::Outgoing)
-                .detach();
-            while let Some(edge) = edges.next_edge(&self.g) {
-                if let Some((_, dst)) = self.g.edge_endpoints(edge) {
-                    if dst != i {
-                        nodes.insert(dst);
-                    }
-                }
-                self.g.remove_edge(edge);
-            }
-        }
-        for n in nodes {
-            self.g.remove_node(n);
-        }
-    }
-
-    /// Substitute any sub-DFA with another DFA while maintaining transitions
-    pub fn cut(&mut self, r: &Regex) {
-        // Remove children
-        if let Some(i) = self.find_node(r) {
-            self.remove_outgoing_edges(i);
-            self.g.add_edge(i, i, EPSILON.clone());
-
-            // Update node to epsilon
-            if let Some(xr) = self.g.node_weight_mut(i) {
-                *xr = Regex::nil();
-            }
-        }
-    }
-
-=======
->>>>>>> 340154d3
     pub fn print_states(&self) {
         for n in self.g.node_indices() {
             let i = n.index();
