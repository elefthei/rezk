use itertools::Itertools;
use std::collections::BTreeSet;
use std::process::Command;

use petgraph::dot::Dot;
use petgraph::graph::{EdgeReference, NodeIndex};
use petgraph::visit::*;
use petgraph::Graph;

use std::result::Result;

use crate::frontend::openset::{OpenRange, OpenSet};
use crate::frontend::quantifier::Quant;
use crate::frontend::regex::{re, Regex, RegexF};
use crate::trace::{Trace, TraceElem};
use rayon::iter::*;

use core::fmt;
use core::fmt::{Display, Formatter};
use std::fmt::Debug;
use std::hash::Hash;

#[derive(Debug, Clone, Hash, PartialOrd, Ord, PartialEq, Eq)]
pub struct Either<A, B>(pub Result<A, B>);

impl<A, B> Either<A, B> {
    fn left(a: A) -> Self {
        Self(Ok(a))
    }
    fn right(b: B) -> Self {
        Self(Err(b))
    }
    fn test_left<F>(&self, f: F) -> bool
    where
        F: Fn(&A) -> bool,
    {
        match self.0 {
            Ok(ref a) => f(a),
            _ => false,
        }
    }
    fn test_right<F>(&self, f: F) -> bool
    where
        F: Fn(&B) -> bool,
    {
        match self.0 {
            Err(ref b) => f(b),
            _ => false,
        }
    }
    fn right_or<'a>(&'a self, default: &'a B) -> &'a B {
        match self.0 {
            Ok(_) => default,
            Err(ref e) => e,
        }
    }
}

impl<A: Display, B: Display> Display for Either<A, B> {
    fn fmt(&self, f: &mut Formatter<'_>) -> fmt::Result {
        match self.0 {
            Ok(ref a) => write!(f, "{}", a),
            Err(ref b) => write!(f, "{}", b),
        }
    }
}

/// A skip is a set of ranges
pub type Skip = OpenSet<usize>;

#[derive(Debug, Clone)]
pub struct SAFA<C: Clone> {
    /// Alphabet
    pub ab: Vec<C>,

    /// A graph
    pub g: Graph<Quant<Regex>, Either<C, Skip>>,

    /// Is a positive or negative SAFA (inverse match)
    pub positive: bool,
}

impl PartialEq for SAFA<char> {
    fn eq(&self, other: &Self) -> bool {
        self.ab == other.ab && self.positive == other.positive && self.deltas() == other.deltas()
    }
}

impl Eq for SAFA<char> {}

impl SAFA<char> {
    /// Deep Constructor
    pub fn new<'a>(alphabet: &'a str, re: &Regex) -> Self {
        let ab = alphabet.chars().sorted().collect();
        // Add root
        let mut g: Graph<Quant<Regex>, Either<char, Skip>> = Graph::new();
        let n_init = g.add_node(Quant::or(re.clone()));
        g.add_edge(n_init, n_init, SAFA::epsilon());
        let mut s = Self {
            ab,
            g,
            positive: true,
        };
        // Recursively build graph
        s.add(n_init);
        s
    }

    /// Add a regex to position [from]
    fn add_skip(&mut self, n: NodeIndex<u32>, skip: Skip, q_c: &Regex) {
        let recurse = !self.exists(q_c, false);
        let n_c = self.find_or_add(q_c, false);
        self.g.add_edge(n, n_c, Either::right(skip.clone()));
        // Also add the complement skip since we know it always fails
        if !skip.is_full() && !skip.is_nil() {
            let n_empty = self.find_or_add(&re::empty(), false);
            self.g.add_edge(
                n,
                n_empty,
                Either::right(skip.negate().diff(&OpenSet::nil())),
            );
        }
        if recurse {
            self.add(n_c);
        }
    }

    /// Find if a regex exists in the nodes of the graph
    pub fn exists(&self, r: &Regex, is_and: bool) -> bool {
        self.g
            .node_indices()
            .any(|i| &self.g[i].get() == r && self.g[i].is_and() == is_and)
    }

    /// Find a node from a regex
    pub fn find(&self, r: &Regex) -> Option<NodeIndex<u32>> {
        self.g.node_indices().find(|i| &self.g[*i].get() == r)
    }

    /// Find a node from a regex, or add it and return a new node id
    pub fn find_or_add(&mut self, r: &Regex, is_and: bool) -> NodeIndex<u32> {
        self.g
            .node_indices()
            .find(|i| self.g[*i] == Quant::new(r.clone(), is_and))
            .unwrap_or_else(|| {
                let n_q = self.g.add_node(Quant::new(r.clone(), is_and));
                // Reflexive step
                self.g.add_edge(n_q, n_q, SAFA::epsilon());
                n_q
            })
    }

    /// Add derivative of a node in the graph
    fn add_derivatives(&mut self, from: NodeIndex<u32>) {
        // Take all the single character steps
        for c in self.ab.clone().iter() {
            let q_c = re::deriv(&self.g[from].get(), &c);
            let recurse = !self.exists(&q_c, false);
            let n_c = self.find_or_add(&q_c, false);
            self.g.add_edge(from, n_c, Either::left(*c));
            if recurse {
                self.add(n_c);
            }
        }
    }

    /// Insert an [and] or [alt] fork in the safa
    fn add_fork(&mut self, is_and: bool, from: NodeIndex<u32>) -> Option<()> {
        fn to_set(r: &Regex, is_and: bool) -> BTreeSet<Regex> {
            match **r {
                // (r | r' | ...) => [r, r', ...]
                RegexF::And(ref a, ref b) if is_and => {
                    let mut l = to_set(a, is_and);
                    let mut r = to_set(b, is_and);
                    l.append(&mut r);
                    l
                }
                RegexF::Alt(ref a, ref b) if !is_and => {
                    let mut l = to_set(a, is_and);
                    let mut r = to_set(b, is_and);
                    l.append(&mut r);
                    l
                }
                // RegexF::Star(ref a) if !is_and => {
                //    BTreeSet::from([re::nil(), re::app(a.clone(), re::star(a.clone()))])
                //}
                _ => BTreeSet::from([r.clone()]),
            }
        }

        let children = to_set(&self.g[from].get(), is_and);
        if children.len() > 1 {
            self.g[from] = Quant::new(self.g[from].get(), is_and);
            children
                .into_iter()
                .for_each(|q_c| self.add_skip(from, Skip::nil(), &q_c));
            Some(())
        } else {
            None
        }
    }

    /// Add a new regex starting at [from]
    fn add(&mut self, from: NodeIndex<u32>) {
        re::extract_skip(&self.g[from].get())
            .map(|(skip, rem)| self.add_skip(from, skip, &rem))
            .or_else(|| self.add_fork(true, from)) // Add [and] fork
            .or_else(|| self.add_fork(false, from)) // Add [or] fork
            .or_else(|| Some(self.add_derivatives(from))); // Catch-all
    }

    /// Is this node a fork ([alt, and] with epsilon children)
    pub fn is_fork(&self, from: NodeIndex<u32>) -> bool {
        self.edges(from)
            .iter()
            .all(|e| e.weight() == &SAFA::epsilon())
    }

    /// Number of states
    pub fn nstates(&self) -> usize {
        self.g.node_indices().len()
    }

    /// Negation of SAFAs
    pub fn negate(&self) -> Self {
        // Clone graph (immutable negate)
        let mut safa = self.clone();

        // Negate sign (for accepting)
        safa.positive = !safa.positive;

        safa.g = safa.g.map(
            |i, b| {
                if safa.is_fork(i) {
                    b.negate()
                } else {
                    b.clone()
                }
            },
            |_, e| e.clone(),
        );
        safa
    }

    /// To regular expression (root = s.g[nx] iode)
    pub fn to_regex(&self) -> Regex {
        self.g[self.get_init()].get()
    }

    /// An epsilon transition
    fn epsilon() -> Either<char, Skip> {
        Either::right(Skip::nil())
    }

    /// Get initial state
    pub fn get_init(&self) -> NodeIndex<u32> {
        NodeIndex::new(0)
    }

    /// All edges (quantified) in the graph
    pub fn deltas(&self) -> BTreeSet<(Quant<NodeIndex<u32>>, Either<char, Skip>, NodeIndex<u32>)> {
        self.g
            .node_indices()
            .flat_map(|n| {
                self.g.edges(n).filter_map(|e| {
                    // Filter out sink state transitions
                    if self.is_sink(e.source()) || self.is_sink(e.target()) {
                        None
                    } else if self.g[e.source()].is_and() {
                        Some((Quant::and(e.source()), e.weight().clone(), e.target()))
                    } else {
                        Some((Quant::or(e.source()), e.weight().clone(), e.target()))
                    }
                })
            })
            .collect()
    }

    /// A sink is a self-looping node that is not accepting
    pub fn is_sink(&self, n: NodeIndex<u32>) -> bool {
        self.g
            .edges(n)
            .all(|e| e.target() == n && self.non_accepting().contains(&n))
    }

    /// Accepting criterion for a node, document and cursor
    pub fn is_accept(&self, n: NodeIndex<u32>, i: usize, doc: &Vec<char>) -> bool {
        self.accepting().contains(&n) && i == doc.len()
    }

    /// Non accepting states
    pub fn non_accepting(&self) -> BTreeSet<NodeIndex<u32>> {
        self.g
            .node_indices()
            .filter(|i| !self.accepting().contains(i))
            .collect()
    }

    /// Accepting states
    pub fn accepting(&self) -> BTreeSet<NodeIndex<u32>> {
        if self.positive {
            self.g
                .node_indices()
                .filter(|i| self.g[*i].get().nullable())
                .collect()
        } else {
            self.g
                .node_indices()
                .filter(|i| !self.g[*i].get().nullable())
                .collect()
        }
    }

    /// Recursively solve an edge and all the children coming off of it
    fn solve_edge(
        &self,
        e: &Either<char, Skip>,
        from: NodeIndex<u32>,
        to: NodeIndex<u32>,
        i: usize,
        doc: &Vec<char>,
    ) -> Option<Trace<char>> {
        match e.0.clone() {
            // Sink state, cannot succeed
            Ok(_) if self.is_sink(to) => None,
            // Character match
            Ok(c) if c == doc[i] => Trace::prepend(
                self.solve_rec(to, i + 1, doc),
                TraceElem::new(from.index(), e, to.index(), i, i + 1),
            ),
            // Character non-match
            Ok(_) => None,
            Err(skip) => skip
                .clone()
                .into_iter()
                .take_while(|n| i + n <= doc.len())
                .find_map(|n| {
                    Trace::prepend(
                        self.solve_rec(to, i + n, doc),
                        TraceElem::new(from.index(), e, to.index(), i, i + n),
                    )
                }),
        }
    }

    /// Neighbors of [n]
    pub fn edges(&self, n: NodeIndex<u32>) -> Vec<EdgeReference<'_, Either<char, Skip>>> {
        self.g
            .edges(n)
            .filter(|e| e.source() != e.target() || !e.weight().test_right(|c| c.is_nil()))
            .collect()
    }

    /// Find a non-empty list of continuous matching document strings
    fn solve_rec(&self, n: NodeIndex<u32>, i: usize, doc: &Vec<char>) -> Option<Trace<char>> {
        // Check accepting condition
        if self.is_accept(n, i, doc) {
            return Some(Trace::empty());
        } else if i >= doc.len() {
            return None;
        }
        if self.g[n].is_and() {
            // All of the next entries must have solutions
            let mut subsolutions: Vec<_> = self
                .edges(n)
                .into_iter()
                .map(|e| self.solve_edge(e.weight(), e.source(), e.target(), i, doc))
                .collect();

            // All of them need to be set
            if subsolutions.iter().all(Option::is_some) {
                subsolutions.sort_by(|a, b| {
                    a.clone()
                        .unwrap()
                        .0
                        .front()
                        .unwrap()
                        .to_node
                        .index()
                        .partial_cmp(&b.clone().unwrap().0.front().unwrap().to_node.index())
                        .unwrap()
                });

                Some(Trace(
                    subsolutions
                        .into_iter()
                        .flat_map(|c| c.unwrap().0)
                        .collect(),
                ))
            } else {
                None
            }
        } else {
            // One of the next entries must has a solution
            self.edges(n)
                .into_par_iter()
                .find_map_any(|e| self.solve_edge(e.weight(), e.source(), e.target(), i, doc))
        }
    }

    fn projection_rec(
        &self,
        n: NodeIndex<u32>,
        m: Skip,
        visited: BTreeSet<NodeIndex<u32>>,
    ) -> Skip {
        if visited.contains(&n) {
            return m;
        }
        let mut v = visited.clone();
        v.insert(n);

        self.g
            .edges(n)
            .filter(|e| e.source() != e.target())
            .filter_map(|e| {
                let next = e.target();
                let s = e.weight().clone().0.err()?;
                if s.is_nullable() {
                    Some((s, next))
                } else {
                    None
                }
            })
            .fold(m, |acc, (s, next)| {
                self.projection_rec(next, acc.intersection(&s), v.clone())
            })
    }

    /// Returns the prefix of the document we can ignore
    /// Example: projection ^{0, 15}.a$ -> Some(15)
    ///          projection .*{0,4).a   -> None
    pub fn projection(&self) -> Option<usize> {
<<<<<<< HEAD
        let i = self.get_init();
        let r = self
            .projection_rec(i, OpenSet::star(), BTreeSet::new())
            .first()?;
        let e = r.end?;

        // Round-down to nearest power of 2
        if e == 0 {
            return None;
        } else if e == 1 {
            return Some(0);
        }
        let mut result = 1;
        let mut exp = 0;
        while result <= e {
            result <<= 1;
            exp += 1;
        }
        return Some(exp - 1);
=======
        self.projection_rec(self.get_init(), OpenSet::star(), BTreeSet::new()).first()?.end
>>>>>>> 6272ab9e
    }

    /// Solve at the root
    pub fn solve(&self, doc: &Vec<char>) -> Option<Trace<char>> {
        self.solve_rec(self.get_init(), 0, doc)
    }

    /// Produce a graph of the SAFA in a PDF file with [filename]
    pub fn write_pdf(&self, filename: &str) -> std::io::Result<()> {
        // Graph [g]
        let strg = self.g.map(
            |_, b| {
                if self.positive {
                    if b.get().nullable() {
                        format!("{} ✓", b)
                    } else {
                        b.to_string()
                    }
                } else {
                    if b.get().nullable() {
                        format!("{} ✗", b)
                    } else {
                        format!("{} ¬", b)
                    }
                }
            },
            |_, e| Either(e.clone().0.map(|c| c.to_string())),
        );

        let s: String = Dot::new(&strg).to_string();
        let fdot = format!("{}.dot", filename.to_string());
        std::fs::write(fdot.clone(), s)?;

        let fpdf = format!("{}.pdf", filename.to_string());

        // Convert to pdf
        Command::new("dot")
            .arg("-Tpdf")
            .arg(fdot.clone())
            .arg("-o")
            .arg(fpdf.clone())
            .spawn()
            .expect("[dot] CLI failed to convert dfa to [pdf] file")
            .wait()?;

        // Remove DOT file
        std::fs::remove_file(fdot)?;
        Ok(())
    }
}

#[cfg(test)]
mod tests {
    use crate::frontend::regex::re;
    use crate::frontend::safa::Skip;
    use crate::frontend::safa::{Either, Trace, TraceElem, SAFA};
    use std::collections::HashSet;
    use std::collections::LinkedList;
    use std::fmt::Display;

    /// Helper function to output states
    fn print_states<C: Display + Clone + Eq>(safa: &SAFA<C>) {
        safa.g
            .node_indices()
            .for_each(|i| println!("({}) -> {}", i.index(), safa.g[i]))
    }

    /// Equivalent solutions up to epsilon steps
    fn equiv_upto_epsilon(test: &Option<Trace<char>>, control: &Trace<char>) {
        if let Some(t) = test {
            let mut ia = t.0.iter();
            let mut ib = control.0.iter();
            let mut res = LinkedList::new();
            while let Some(x) = ia.next() {
                if !x.is_nil() {
                    while let Some(y) = ib.next() {
                        if !y.is_nil() {
                            if x == y {
                                res.push_back(x.clone());
                                break;
                            } else {
                                assert!(
                                    false,
                                    "\nTraceAssert: Assertion failed,
                                        \nMatch {} = \n\ntest : {}\ncontrol := {}\n",
                                    Trace(res),
                                    t,
                                    control
                                );
                            }
                        }
                    }
                }
            }
        } else {
            assert!(
                false,
                "\nTraceAssert: Assertion failed,
                                \n test: NONE\ncontrol: {}\n",
                control
            );
        }
    }

    #[test]
    fn test_safa_match_exact() {
        let r = re::simpl(re::new("^baa$"));
        let safa = SAFA::new("ab", &r);
        let strdoc = "baa";
        let doc = strdoc.chars().collect();

        equiv_upto_epsilon(
            &safa.solve(&doc),
            &Trace::new(&[
                TraceElem::new(0, &Either(Ok('b')), 2, 0, 1),
                TraceElem::new(2, &Either(Ok('a')), 3, 1, 2),
                TraceElem::new(3, &Either(Ok('a')), 4, 2, 3),
            ]),
        );
    }

    #[test]
    fn test_safa_match_partial() {
        let r = re::simpl(re::new("baa"));
        let safa = SAFA::new("ab", &r);
        let strdoc = "ababbbaa";
        let doc: Vec<_> = strdoc.chars().collect();
        equiv_upto_epsilon(
            &safa.solve(&doc),
            &Trace::new(&[
                TraceElem::new(0, &Either(Err(Skip::star())), 1, 0, 5),
                TraceElem::new(1, &Either(Ok('b')), 3, 5, 6),
                TraceElem::new(3, &Either(Ok('a')), 4, 6, 7),
                TraceElem::new(4, &Either(Ok('a')), 5, 7, 8),
            ]),
        );
    }

    #[test]
    fn test_safa_match_star() {
        let r = re::simpl(re::new("^a*$"));
        let safa = SAFA::new("ab", &r);
        let strdoc = "aa";
        let doc: Vec<_> = strdoc.chars().collect();
        equiv_upto_epsilon(
            &safa.solve(&doc),
            &Trace::new(&[
                TraceElem::new(0, &Either::left('a'), 0, 0, 1),
                TraceElem::new(0, &Either::left('a'), 0, 1, 2),
            ]),
        )
    }

    #[test]
    fn test_safa_alt_pure() {
        let r = re::simpl(re::new("baa(a|c)$"));
        let safa = SAFA::new("abc", &r);
        let strdoc = "abababaac";
        let doc: Vec<_> = strdoc.chars().collect();
        equiv_upto_epsilon(
            &safa.solve(&doc),
            &Trace::new(&[
                TraceElem::new(0, &Either(Err(Skip::star())), 1, 0, 5),
                TraceElem::new(1, &Either(Ok('b')), 3, 5, 6),
                TraceElem::new(3, &Either(Ok('a')), 4, 6, 7),
                TraceElem::new(4, &Either(Ok('a')), 5, 7, 8),
                TraceElem::new(5, &Either(Ok('c')), 6, 8, 9),
            ]),
        )
    }

    #[test]
    fn test_safa_alt_merge() {
        let r = re::simpl(re::new("^.*baa(a|b)$"));
        let safa = SAFA::new("ab", &r);
        let strdoc = "abababaab";
        let doc: Vec<_> = strdoc.chars().collect();
        equiv_upto_epsilon(
            &safa.solve(&doc),
            &Trace::new(&[
                TraceElem::new(0, &Either(Err(Skip::star())), 1, 0, 5),
                TraceElem::new(1, &Either(Ok('b')), 3, 5, 6),
                TraceElem::new(3, &Either(Ok('a')), 4, 6, 7),
                TraceElem::new(4, &Either(Ok('a')), 5, 7, 8),
                TraceElem::new(5, &Either(Ok('b')), 6, 8, 9),
            ]),
        )
    }

    #[test]
    fn test_safa_range_exact() {
        let r = re::simpl(re::new("^.{3}b$"));
        let safa = SAFA::new("ab", &r);
        let doc: Vec<_> = "aaab".chars().collect();
        equiv_upto_epsilon(
            &safa.solve(&doc),
            &Trace::new(&[
                TraceElem::new(0, &Either(Err(Skip::single(3))), 1, 0, 3),
                TraceElem::new(1, &Either(Ok('b')), 3, 3, 4),
            ]),
        )
    }

    #[test]
    fn test_safa_range_interval() {
        let r = re::simpl(re::new("^.{1,3}b$"));
        let safa = SAFA::new("ab", &r);
        let doc: Vec<_> = "aaab".chars().collect();
        equiv_upto_epsilon(
            &safa.solve(&doc),
            &Trace::new(&[
                TraceElem::new(0, &Either(Err(Skip::closed(1, 3))), 1, 0, 3),
                TraceElem::new(1, &Either(Ok('b')), 3, 3, 4),
            ]),
        )
    }

    #[test]
    fn test_safa_range_starplus() {
        let r = re::simpl(re::new("^.{2,}b$"));
        let safa = SAFA::new("ab", &r);
        let doc: Vec<_> = "aaab".chars().collect();
        equiv_upto_epsilon(
            &safa.solve(&doc),
            &Trace::new(&[
                TraceElem::new(0, &Either(Err(Skip::open(2))), 1, 0, 3),
                TraceElem::new(1, &Either(Ok('b')), 3, 3, 4),
            ]),
        )
    }

    #[test]
    fn test_safa_range_nested() {
        // unsafe { backtrace_on_stack_overflow::enable() };
        let r = re::simpl(re::new("^(.{1,3}){1,2}b$"));
        let safa = SAFA::new("ab", &r);
        let doc: Vec<_> = "aaaab".chars().collect();
        equiv_upto_epsilon(
            &safa.solve(&doc),
            &Trace::new(&[
                TraceElem::new(0, &Either(Err(Skip::closed(1, 6))), 1, 0, 4),
                TraceElem::new(1, &Either(Ok('b')), 3, 4, 5),
            ]),
        )
    }

    #[test]
    fn test_safa_range_alt() {
        let r = re::simpl(re::new("^((.{1,2}.)|(.{4,5}b))$"));
        let safa = SAFA::new("ab", &r);
        let doc: Vec<_> = "aaaab".chars().collect();
        equiv_upto_epsilon(
            &safa.solve(&doc),
            &Trace::new(&[
                TraceElem::new(4, &Either(Err(Skip::closed(4, 5))), 5, 0, 4),
                TraceElem::new(5, &Either(Ok('b')), 2, 4, 5),
            ]),
        )
    }

    #[test]
    fn test_safa_lookahead_weird() {
        let r = re::simpl(re::new(r"^(?=a).*b$"));
        let safa = SAFA::new("ab", &r);
        let doc: Vec<_> = "ab".chars().collect();
        equiv_upto_epsilon(
            &safa.solve(&doc),
            &Trace::new(&[
                TraceElem::new(0, &SAFA::epsilon(), 1, 0, 0),
                TraceElem::new(1, &Either(Ok('a')), 2, 0, 1),
                TraceElem::new(2, &Either(Err(Skip::open(0))), 3, 1, 2),
                TraceElem::new(0, &SAFA::epsilon(), 5, 0, 0),
                TraceElem::new(5, &Either(Err(Skip::open(0))), 6, 0, 1),
                TraceElem::new(6, &Either(Ok('b')), 3, 1, 2),
            ]),
        )
    }

    #[test]
    fn test_safa_validate() {
        let abvec: Vec<char> = (0..128).filter_map(std::char::from_u32).collect();
        let ab: String = abvec.iter().collect();
        let r = re::new(r"\.");
        println!("{:#?}", r);
    }

    #[test]
    fn test_safa_basic_lookahead() {
        for s in vec![r"(?=a.*).*ed$"] {
            let r = re::simpl(re::new(s));
            let safa = SAFA::new("abcde", &r);
            let strdoc = "aed";
            let doc = strdoc.chars().collect();

            let sol = safa.solve(&doc);

            assert_ne!(sol, None);
        }
    }

    #[test]
    fn test_safa_lookahead_loop() {
        let s = r"^((?=ab.*).*a)*$";
        let r = re::simpl(re::new(s));
        let safa = SAFA::new("ab", &r);
        safa.write_pdf("safa").unwrap();
        assert!(safa.nstates() >= 8);
    }

    #[test]
    fn test_safa_double_negate() {
        let r = re::simpl(re::new("(a|b).{1,3}a"));
        let safa = SAFA::new("ab", &r);
        assert_eq!(safa, safa.negate().negate());
    }

    #[test]
    fn test_safa_double_negate_alt() {
        let r = re::simpl(re::new("(a.*|.*b)a"));
        let safa = SAFA::new("ab", &r);
        // safa.write_pdf("pos").unwrap();
        // safa.negate().write_pdf("neg").unwrap();
        // safa.negate().negate().write_pdf("dneg").unwrap();
        assert_eq!(safa, safa.negate().negate());
    }

    #[test]
    fn test_safa_double_negate_and() {
        let r = re::simpl(re::new("^(?=ab)ba$"));
        let safa = SAFA::new("ab", &r);
        // safa.write_pdf("pos").unwrap();
        // safa.negate().write_pdf("neg").unwrap();
        // safa.negate().negate().write_pdf("dneg").unwrap();
        assert_eq!(safa, safa.negate().negate());
    }

    #[test]
    fn test_safa_negate_range_interval() {
        let r = re::simpl(re::new("^.{1,3}b$"));
        let safa = SAFA::new("ab", &r).negate();
        let doc: Vec<_> = "aaaa".chars().collect();
        equiv_upto_epsilon(
            &safa.solve(&doc),
            &Trace::new(&[TraceElem::new(0, &Either(Err(Skip::open(4))), 2, 0, 4)]),
        )
    }

    #[test]
    fn test_safa_negative() {
        let r = re::simpl(re::new(r"^(A|BCD).{3}D"));
        let safa = SAFA::new("ACBD", &r).negate();
        let strdoc = "ABC";
        let doc = strdoc.chars().collect();

        let sol = safa.solve(&doc);

        println!("SOLUTION for: {}", strdoc);
        println!("{:?}", sol);
        assert_ne!(sol, None);
    }

    #[test]
    fn test_running_problems() {
        let rstr = "^(a{3}|((?=b).{2}))$";
        let r = re::simpl(re::new(rstr));
        let safa = SAFA::new("ab", &r);
        safa.write_pdf("safa").unwrap();
    }

    #[test]
    fn test_running_problems2() {
        let rstr = "ab{1,3}";
        let r = re::simpl(re::new(rstr));
        let safa = SAFA::new("ab", &r);
        safa.write_pdf("safa").unwrap();
    }

    #[cfg(feature = "plot")]
    #[test]
    fn test_safa_pdf() {
        let r = re::simpl(re::new("^a{3}|((?=b).{2})$"));
        let mut safa = SAFA::new("ab", &r);
        // safa = safa.negate();
        safa.write_pdf("safa_alt").unwrap();
        // let strdoc = "baababab";
        // let doc = strdoc.chars().collect();

        // println!("DELTAS");
        // for d in safa.deltas() {
        //     println!("{}, {}, {}", d.0, d.1, d.2.index());
        // }
        // println!("SOLUTION for: {}", strdoc);
        // println!("{:?}", safa.solve(&doc));
    }

    #[test]
    fn test_real_safa_negative_password() {
        let abvec: Vec<char> = (0..128).filter_map(std::char::from_u32).collect();
        let ab: String = abvec.iter().collect();
        for s in vec![
            r"(?=.*[A-Z].*[A-Z])(?=.*[!%^@#$&*])(?=.*[0-9].*[0-9])(?=.*[a-z].*[a-z].*[a-z]).{12}$",
        ] {
            let r = re::simpl(re::new(s));
            let safa = (SAFA::new(&ab, &r)).negate();
            println! {"Regex: {:#?}",s};
            // let mut states = HashSet::new();
            // let mut ntrans: usize = 0;
            // for d in safa.deltas() {
            //     states.insert(d.0);
            //     ntrans = ntrans + 1;
            // }
            // println! {"N States: {:#?}",states.len()};
            // println! {"N Trans: {:#?}",ntrans};

            let strdoc = "password123";
            let doc = strdoc.chars().collect();

            let sol = safa.solve(&doc);

            println!("SOLUTION for: {}", strdoc);
            println!("{:?}", sol);
            assert_ne!(sol, None);
        }
    }
    #[test]
    fn test_real_safa_validate_password() {
        let abvec: Vec<char> = (0..128).filter_map(std::char::from_u32).collect();
        let ab: String = abvec.iter().collect();
        for s in vec![
            r"(?=.*[A-Z].*[A-Z])(?=.*[!%^@#$&*])(?=.*[0-9].*[0-9])(?=.*[a-z].*[a-z].*[a-z]).{12}$",
        ] {
            let r = re::simpl(re::new(s));
            let safa = SAFA::new(&ab, &r);
            println! {"Regex: {:#?}",s};
            let mut states = HashSet::new();
            let mut ntrans: usize = 0;
            for d in safa.deltas() {
                states.insert(d.0);
                ntrans = ntrans + 1;
            }
            println! {"N States: {:#?}",states.len()};
            println! {"N Trans: {:#?}",ntrans};

            let strdoc = "MaJ@*n%!vx24";
            let doc = strdoc.chars().collect();

            let sol = safa.solve(&doc);

            println!("SOLUTION for: {}", strdoc);
            println!("{:?}", sol);
            assert_ne!(sol, None);
        }
    }

    #[test]
    fn test_real_safa_validate_pihole_syntax() {
        let abvec: Vec<char> = (0..128).filter_map(std::char::from_u32).collect();
        let ab: String = abvec.iter().collect();
        for s in vec![
            r"^ad([sxv]?[0-9]*|system)[_.-]([^.[:space:]]+[.]){1,}|[_.-]ad([sxv]?[0-9]*|system)[_.-]",
            "^(.+[_.-])?adse?rv(er?|ice)?s?[0-9]*[_.-]",
            "^(.+[_.-])?telemetry[_.-]",
            "^adim(age|g)s?[0-9]*[_.-]",
            "^adtrack(er|ing)?[0-9]*[_.-]",
            "^advert(s|is(ing|ements?))?[0-9]*[_.-]",
            "^aff(iliat(es?|ion))?[_.-]",
            "^analytics?[_.-]",
            "^banners?[_.-]",
            "^beacons?[0-9]*[_.-]",
            "^count(ers?)?[0-9]*[_.-]",
            r"^mads\.",
            "^pixels?[-.]",
            "^stat(s|istics)?[0-9]*[_.-]",
        ] {
            let r = re::simpl(re::new(s));
            println!("PIHOLE {}", r);
            let safa = SAFA::new(&ab, &r);
            println! {"Regex: {:#?}",s};
            let mut states = HashSet::new();
            let mut ntrans: usize = 0;
            for d in safa.deltas() {
                states.insert(d.0);
                ntrans = ntrans + 1;
            }
            println! {"N States: {:#?}",states.len()};
            println! {"N Trans: {:#?}",ntrans};
        }
    }

    #[test]
    fn test_real_safa_validate_dns() {
        let abvec: Vec<char> = (0..128).filter_map(std::char::from_u32).collect();
        let ab: String = abvec.iter().collect();
        for s in vec![r"^(?!you).*tube\.", r"\.ir\.{5}$", "porn|sex|xxx"] {
            let r = re::simpl(re::new(s));
            let safa = SAFA::new(&ab, &r);
            // let safa = SAFA::new("abcdefghijklmnopqrstuvwxyz", &r);
            println! {"Regex: {:#?}",s};
            let mut states = HashSet::new();
            let mut ntrans: usize = 0;
            for d in safa.deltas() {
                states.insert(d.0);
                ntrans = ntrans + 1;
            }
            println! {"N States: {:#?}",states.len()};
            println! {"N Trans: {:#?}",ntrans};

            let strdoc = "sadtube.com";
            let doc = strdoc.chars().collect();

            println!("SOLUTION for: {}", strdoc);
            println!("{:?}", safa.solve(&doc));
        }
    }

    #[test]
    fn test_real_safa_validate_pii() {
        let abvec: Vec<char> = (0..128).filter_map(std::char::from_u32).collect();
        let ab: String = abvec.iter().collect();
        for s in vec![
            ",[1-9][0-9]{9},",
            r"[0-9]{1,6}\ [a-zA-z\ ]*\ (CT|BLVD|ST|DR|AVE|PL|COURT|BOULEVARD)[a-zA-z0-9\ ]*,[A-Z0-9a-z]*,[A-Z]*,[A-Z\ ]*,[A-Z]{2},[A-Z]*,[1-9][0-9]{8},",
        ] {
            let r = re::simpl(re::new(s));
            let safa: SAFA<char> = SAFA::new(&ab, &r);
            println! {"Regex: {:#?}",s};
            let mut states = HashSet::new();
            let mut ntrans: usize = 0;
            for d in safa.deltas() {
                states.insert(d.0);
                ntrans = ntrans + 1;
            }
            println! {"N States: {:#?}",states.len()};
            println! {"N Trans: {:#?}",ntrans};
        }
    }

    #[test]
    fn test_real_safa_validate_dna() {
        for s in vec![".{8210}ATGGGCTACAGAAACCGTGCCAAAAGACTTCTACAGAGTGAACCCGAAAATCCTTCCTTG",
        ".{5841}ATGCTGAAACTTCTCAACCAGAAGAAAGGGCCTTCACAGTGTCCTTTATGTAAGAATGATATAACCAAAAG
        .*AGCCTACAAGAAAGTACGAGATTTAGTCAACTTGTTGAAGAGCTATTGAAAATCATTTGTGCTTTTCAGCTTGACACAGGTTTGGAGT.*ATGCAAACAGCTATAATTTTGCAAAAAAGGAAAATAACTCTCCTGAACATCTAAAAGATGAAGTTTCTATCATCCAAAGTATGGGCTACAGAAACCGTGCCAAAAGACTTCTACAGAGTGAACCCGAAAATCCTTCCTTG",
        ".{1989}CACAACTAAGGAACGTCAAGAGATACAGAATCCAAATTTTACCGCACCTGGTCAAGAATTTCTGTCTAAATCTCATTTGTATGAACATCTGACTTTGGAAAAATCTTCAAGCAATTTAGCAGTTTCAGGACATCCATTTTATCAAGTTTCTGCTACAAGAAATGAAAAAATGAGACACTTGATTACTACAGGCAGACCAACCAAAGTCTTTGTTCCACCTTTTAAAACTAAATCACATTTTCACAGAGTTGAACAGTGTGTTAGGAATATTAACTTGGAGGAAAACAGACAAAAGCAAAACATTGATGGACATGGCTCTGATGATAGTAA
        AAATAAGATTAATGACAATGAGATTCATCAGTTTAACAAAAACAACTCCAATCAAGCAGTAGCTGTAACTTTCACAAAGTGTGAAGAAGAACCTTTAG.*
        ATTTAATTACAAGTCTTCAGAATGCCAGAGATATACAGGATATGCGAATTAAGAAGAAACAAAGGCAACGCGTCTTTCCACAGCCAGGCAGTCTGTATCTTGCAAAAACATCCACTCTGCCTCGAATCTCTCTGAAAGCAGCAGTAGGAGGCCAAGTTCCCTCTGCGTGTTCTCATAAACAG.*CTGTATACGTATGGCGTTTCTAAACATTGCATAAAAATTAACAGCAAAA
        ATGCAGAGTCTTTTCAGTTTCACACTGAAGATTATTTTGGTAAGGAAAGTTTATGGACTGGAAAAGGAATACAGTTGGCTGATGGTGGATGGCTCATACC
        CTCCAATGATGGAAAGGCTGGAAAAGAAGAATTTTATAG.*GGCTCTGTGTGACACTCCAGGTGTGGATCCAAAGCTTATTTCTAGAATTTGGGTTTATAATCACTATA
        GATGGATCATATGGAAACTGGCAGCTATGGAATGTGCCTTTCCTAAGGAATTTGCTAATAGATGCCTAAGCCCAGAAAGGGTGCTTCTTCAACTAAAATA
        CAG"] {
            let r = re::simpl(re::new(s));
            let safa: SAFA<char> = SAFA::new("ACTGactg", &r);
            println!{"Regex: {:#?}",s};
            let mut states = HashSet::new();
            let mut ntrans: usize = 0;
            for d in safa.deltas() {
               states.insert(d.0);
               ntrans = ntrans + 1;
             }
            println!{"N States: {:#?}",states.len()};
            println!{"N Trans: {:#?}",ntrans};
        }
    }

    #[test]
    fn test_safa_projection1() {
        let r = re::simpl(re::new(r"^.{0,9}a$"));
        let safa = SAFA::new(&"ab", &r);
        assert_eq!(safa.projection(), Some(9));
    }
    #[test]
    fn test_safa_projection2() {
        let r = re::simpl(re::new(r".{0,2}a$"));
        let safa = SAFA::new(&"ab", &r);
        assert_eq!(safa.projection(), None);
    }
}<|MERGE_RESOLUTION|>--- conflicted
+++ resolved
@@ -431,29 +431,9 @@
     /// Example: projection ^{0, 15}.a$ -> Some(15)
     ///          projection .*{0,4).a   -> None
     pub fn projection(&self) -> Option<usize> {
-<<<<<<< HEAD
-        let i = self.get_init();
-        let r = self
-            .projection_rec(i, OpenSet::star(), BTreeSet::new())
-            .first()?;
-        let e = r.end?;
-
-        // Round-down to nearest power of 2
-        if e == 0 {
-            return None;
-        } else if e == 1 {
-            return Some(0);
-        }
-        let mut result = 1;
-        let mut exp = 0;
-        while result <= e {
-            result <<= 1;
-            exp += 1;
-        }
-        return Some(exp - 1);
-=======
-        self.projection_rec(self.get_init(), OpenSet::star(), BTreeSet::new()).first()?.end
->>>>>>> 6272ab9e
+        self.projection_rec(self.get_init(), OpenSet::star(), BTreeSet::new())
+            .first()?
+            .end
     }
 
     /// Solve at the root
