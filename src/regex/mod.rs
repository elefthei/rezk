--- conflicted
+++ resolved
@@ -1,17 +1,11 @@
 #![allow(dead_code)]
 #![allow(missing_docs)]
+use core::fmt;
+use core::fmt::Formatter;
 use fancy_regex::{Expr, LookAround};
 use hashconsing::{consign, HConsed, HashConsign};
 use regex_syntax::hir::{Class, HirKind, Literal};
-
-<<<<<<< HEAD
-use std::collections::BTreeSet;
-=======
->>>>>>> 340154d3
 use std::str::FromStr;
-
-use core::fmt;
-use core::fmt::Formatter;
 
 pub mod arbitrary;
 
@@ -40,77 +34,6 @@
     let G = consign(10) for RegexF ;
 }
 
-<<<<<<< HEAD
-#[derive(Debug, Clone, Hash, PartialEq, Eq, PartialOrd, Ord)]
-pub enum JumpType {
-    Offset(usize),
-    Choice(BTreeSet<usize>),
-    Star,
-}
-
-impl JumpType {
-    pub fn range(i: usize, j: usize) -> Self {
-        if i == j {
-            JumpType::Offset(i)
-        } else {
-            JumpType::Choice((i..=j).collect())
-        }
-    }
-
-    /// Union of two jumps is a jump
-    fn or(&self, a: &JumpType) -> JumpType {
-        match (self, a) {
-            (JumpType::Offset(i), JumpType::Offset(j)) => {
-                JumpType::Choice(BTreeSet::from([*i, *j]))
-            }
-            (JumpType::Offset(i), JumpType::Choice(x))
-            | (JumpType::Choice(x), JumpType::Offset(i)) => {
-                let mut s = x.clone();
-                s.insert(*i);
-                JumpType::Choice(s)
-            }
-            (JumpType::Choice(x), JumpType::Choice(y)) => {
-                JumpType::Choice(x.union(y).map(|c| *c).collect())
-            }
-            (JumpType::Star, _) | (_, JumpType::Star) => JumpType::Star,
-        }
-    }
-
-    /// Sequential composition of two jumps is a jump
-    pub fn then(&self, a: &JumpType) -> JumpType {
-        match (self, a) {
-            (JumpType::Offset(0), _) => a.clone(),
-            (JumpType::Offset(i), JumpType::Offset(j)) => JumpType::Offset(i + j),
-            (JumpType::Offset(i), JumpType::Choice(x))
-            | (JumpType::Choice(x), JumpType::Offset(i)) => {
-                JumpType::Choice(x.into_iter().map(|x| x + i).collect())
-            }
-            (JumpType::Choice(x), JumpType::Choice(y)) => {
-                let mut s = BTreeSet::new();
-                for i in x.into_iter() {
-                    for j in y.into_iter() {
-                        s.insert(i + j);
-                    }
-                }
-                JumpType::Choice(s)
-            }
-            (JumpType::Star, _) | (_, JumpType::Star) => JumpType::Star,
-        }
-    }
-}
-
-impl fmt::Display for JumpType {
-    fn fmt(&self, f: &mut Formatter<'_>) -> fmt::Result {
-        match self {
-            JumpType::Offset(u) => write!(f, "offset({})", u),
-            JumpType::Choice(us) => write!(f, "choice({:?})", us),
-            JumpType::Star => write!(f, "*"),
-        }
-    }
-}
-
-=======
->>>>>>> 340154d3
 impl fmt::Display for Regex {
     fn fmt(&self, f: &mut Formatter<'_>) -> fmt::Result {
         match &*self.0 {
@@ -237,8 +160,8 @@
                 let mut lb = b.to_alt_list();
                 la.append(&mut lb);
                 la
-            },
-            _ => vec![self.clone()]
+            }
+            _ => vec![self.clone()],
         }
     }
 
@@ -250,8 +173,8 @@
                 let mut lb = b.to_app_list();
                 la.append(&mut lb);
                 la
-            },
-            _ => vec![self.clone()]
+            }
+            _ => vec![self.clone()],
         }
     }
 
@@ -401,16 +324,12 @@
     pub fn nullable(&self) -> bool {
         match *self.0 {
             RegexF::Nil | RegexF::LineEnd | RegexF::LineStart | RegexF::Star(_) => true,
-<<<<<<< HEAD
+            RegexF::Range(_, i, _) if i == 0 => true,
             RegexF::Empty
             | RegexF::Char(_)
             | RegexF::Dot
             | RegexF::Range(_, _, _)
             | RegexF::Lookahead(_) => false,
-=======
-            RegexF::Range(_, i, _) if i == 0 => true,
-            RegexF::Empty | RegexF::Char(_) | RegexF::Dot | RegexF::Range(_, _, _) | RegexF::Lookahead(_) => false,
->>>>>>> 340154d3
             RegexF::Not(ref r) => !r.nullable(),
             RegexF::App(ref a, ref b) => a.nullable() && b.nullable(),
             RegexF::Alt(ref a, ref b) => a.nullable() || b.nullable(),
@@ -460,60 +379,6 @@
         }
     }
 
-<<<<<<< HEAD
-    /// Extract the longest possible wildcard jump and two continuation regexs
-    ///
-    ///   self ---[J]--> Regex -> NFA
-    ///              |
-    ///              --> Regex' -> NFA'
-    ///
-    pub fn has_jump(&self, ab: &Vec<char>) -> Option<(JumpType, Option<Regex>, Regex)> {
-        match *self.0 {
-            RegexF::Star(ref a) if a.accepts_any(ab) => Some((JumpType::Star, None, Regex::nil())),
-            RegexF::Range(ref a, i, j) if i == j && a.accepts_any(ab) => {
-                Some((JumpType::Offset(i), None, Regex::nil()))
-            }
-            RegexF::Range(ref a, i, j) if a.accepts_any(ab) => {
-                Some((JumpType::Choice((i..=j).collect()), None, Regex::nil()))
-            }
-            RegexF::Lookahead(ref a) => Some((JumpType::Offset(0), Some(a.clone()), Regex::nil())),
-            RegexF::App(ref a, ref b) => {
-                if let Some((ja, ra, ca)) = a.has_jump(ab) {
-                    Some((ja, ra, Regex::app(ca, b.clone())))
-                } else {
-                    None
-                }
-            }
-            RegexF::Alt(ref a, ref b) => match (a.has_jump(ab), b.has_jump(ab)) {
-                // Both jump, two forks and two continuations
-                (Some((ja, Some(ra), ca)), Some((jb, Some(rb), cb))) => {
-                    Some((ja.or(&jb), Some(Regex::alt(ra, rb)), Regex::alt(ca, cb)))
-                }
-                // Both jump, one fork and two continuations
-                (Some((ja, Some(ra), ca)), Some((jb, None, cb))) => {
-                    Some((ja.or(&jb), Some(ra), Regex::alt(ca, cb)))
-                }
-                (Some((ja, None, ca)), Some((jb, Some(rb), cb))) => {
-                    Some((ja.or(&jb), Some(rb), Regex::alt(ca, cb)))
-                }
-                // Both jump, no fork and two continuations
-                (Some((ja, None, ca)), Some((jb, None, cb))) => {
-                    Some((ja.or(&jb), None, Regex::alt(ca, cb)))
-                }
-                // One jump, one fork and one continuations
-                (Some((j, Some(r), c)), None) => Some((j, Some(Regex::alt(r, b.clone())), c)),
-                (None, Some((j, Some(r), c))) => Some((j, Some(Regex::alt(a.clone(), r)), c)),
-                // One jump, no fork and one continuations
-                (Some((j, None, c)), None) => Some((j, Some(b.clone()), c)),
-                (None, Some((j, None, c))) => Some((j, Some(a.clone()), c)),
-                (None, None) => None,
-            },
-            _ => None,
-        }
-    }
-
-=======
->>>>>>> 340154d3
     /// Derivative
     pub fn deriv(&self, c: &char) -> Regex {
         match *self.0 {
