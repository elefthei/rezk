--- conflicted
+++ resolved
@@ -1,11 +1,7 @@
 use itertools::Itertools;
+use rayon::prelude::*;
 use std::collections::HashMap;
-<<<<<<< HEAD
 use std::collections::{BTreeSet, HashSet};
-=======
-use std::collections::{HashSet, BTreeSet};
-use rayon::prelude::*;
->>>>>>> 4a2f41fb
 
 use crate::regex::Regex;
 
@@ -156,17 +152,12 @@
         }
 
         // Initial state is also accepting
-<<<<<<< HEAD
-        if accepting.contains(&s) && (!self.anchor_end || doc.len() == 0) {
-=======
-        if accepting.contains(&self.get_init_state()) &&
-            (!self.anchor_end || doc.len() == 0) {
->>>>>>> 4a2f41fb
+        if accepting.contains(&self.get_init_state()) && (!self.anchor_end || doc.len() == 0) {
             return Some((0, 0));
         }
         // For every postfix of doc (O(n^2))
-<<<<<<< HEAD
-        for i in start_idxs {
+        start_idxs.into_par_iter().find_map_any(|i| {
+            let mut s = self.get_init_state();
             for j in i..doc.len() {
                 // Apply transition relation
                 s = self.delta(s, &doc[j]).unwrap();
@@ -176,26 +167,8 @@
                     return Some((i, j + 1)); // Return an interval [i, j)
                 }
             }
-        }
-        None
-=======
-        start_idxs
-            .into_par_iter()
-            .find_map_any(|i| {
-              let mut s = self.get_init_state();
-              for j in i..doc.len() {
-                  // Apply transition relation
-                  s = self.delta(s, &doc[j]).unwrap();
-
-                  // found a substring match or exact match
-                  if accepting.contains(&s) &&
-                      (!self.anchor_end || j == doc.len() - 1) {
-                      return Some((i, j+1)); // Return an interval [i, j)
-                  }
-              }
-              None
-            })
->>>>>>> 4a2f41fb
+            None
+        })
     }
 
     /// Double the stride of the DFA
@@ -349,9 +322,12 @@
 
     #[test]
     fn test_nfa_delta_middle_match() {
-        check(&setup_nfa("abba", "ab"), &vs("aaaaaaaaaabbaaaaaaa"), Some((9, 13)))
-    }
-
+        check(
+            &setup_nfa("abba", "ab"),
+            &vs("aaaaaaaaaabbaaaaaaa"),
+            Some((9, 13)),
+        )
+    }
 
     #[test]
     fn test_nfa_double_stride() {
@@ -366,10 +342,4 @@
         let doc = nfa.double_stride(&vs("aabbaaa"));
         check(&nfa, &doc, Some((0, 4)))
     }
-<<<<<<< HEAD
-=======
-
-
-
->>>>>>> 4a2f41fb
 }