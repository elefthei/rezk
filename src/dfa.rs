use itertools::Itertools;
use std::collections::HashMap;
use std::collections::HashSet;
use std::io::{Error, ErrorKind, Result};

use crate::regex::Regex;

#[derive(Debug)]
pub struct DFA {
    /// Alphabet
<<<<<<< HEAD
    pub ab: &'a str,
    /// map of alphabet -> usize
    pub chars: HashMap<char, usize>,
    /// Set of states (and their index)
    pub states: HashMap<Regex, usize>,
    /// Transition relation from [state -> state], given [char]
    pub trans: HashSet<(Regex, char, Regex)>,
}

impl<'a> DFA<'a> {
    pub fn new(ab: &'a str, re: Regex) -> Self {
        let mut char_map = HashMap::new();
        for (i, c) in ab.chars().sorted().enumerate() {
            char_map.insert(c, i as usize);
        }
=======
    pub ab: Vec<String>,
    /// Set of states (and their index)
    pub states: HashMap<Regex, u64>,
    /// Transition relation from [state -> state] given an input
    pub trans: HashMap<(Regex, String), Regex>,
}

impl DFA {
    pub fn new<'a>(alphabet: &'a str, re: Regex) -> Self {

        let ab : Vec<String> = alphabet.chars()
                    .sorted()
                    .map(|c| c.to_string())
                    .collect();
>>>>>>> 102e9d13

        let mut trans: HashMap<(Regex, String), Regex> = HashMap::new();
        let mut states: HashMap<Regex, u64> = HashMap::new();

        // Recursive funtion
<<<<<<< HEAD
        fn mk_dfa(d: &mut DFA, q: &Regex) {
            // Add to DFA if not already there
            d.add_state(q);

            // Explore derivatives
            for c in d.ab.chars() {
                let q_c = deriv(c, q);
                d.add_transition(q, c, &q_c);
                if d.contains_state(&q_c) {
                    continue;
                } else {
                    mk_dfa(d, &q_c);
                }
            }
=======
        fn build_trans(states: &mut HashMap<Regex, u64>,
                       trans : &mut HashMap<(Regex, String), Regex>,
                       ab: &Vec<String>, q: &Regex) {
          // Add to DFA if not already there
          states.insert(q.clone(), states.len() as u64);

          // Explore derivatives
          for c in &ab[..] {
              let q_c = q.deriv(&c);
              trans.insert((q.clone(), c.clone()), q_c.clone());
              if states.contains_key(&q_c) {
                  continue;
              } else {
                  build_trans(states, trans, ab, &q_c);
              }
          }
>>>>>>> 102e9d13
        }

        // Recursively build transitions
        build_trans(&mut states, &mut trans, &ab, &re);
        Self { ab, states, trans }
    }

<<<<<<< HEAD
    pub fn ab_to_num(&self, c: char) -> usize {
=======
    pub fn ab_to_num(&self, c: &String) -> u64 {
>>>>>>> 102e9d13
        /*let sorted_ab = self.ab.chars().sorted().collect::<String>();
        let num = sorted_ab.chars().position(|x| x == c).unwrap();
        num as usize
        */
<<<<<<< HEAD
        match c {
            '#' => self.chars.len() as usize, // TODO better solution
            _ => self.chars[&c],
=======
        if c == "" {
            self.ab.len() as u64 // TODO better solution
        } else {
            self.ab.iter().position(|x| x == c).unwrap() as u64
>>>>>>> 102e9d13
        }
    }

    pub fn nstates(&self) -> usize {
        self.states.len()
    }

<<<<<<< HEAD
    pub fn nchars(&self) -> usize {
        self.ab.len()
    }

    pub fn add_transition(&mut self, from: &Regex, c: char, to: &Regex) {
        self.trans.insert((from.clone(), c, to.clone()));
    }

    pub fn add_state(&mut self, new_state: &Regex) {
        self.states
            .insert(new_state.clone(), self.nstates() as usize);
    }

=======
>>>>>>> 102e9d13
    pub fn contains_state(&self, state: &Regex) -> bool {
        self.states.contains_key(state)
    }

<<<<<<< HEAD
    pub fn get_state_num(&self, state: &Regex) -> usize {
        self.states[state]
=======
    pub fn get_state_num(&self, state: &Regex) -> Option<u64> {
        self.states.get(state).map(|c| c.clone())
    }

    pub fn get_state_regex(&self, n: &u64) -> Option<Regex> {
        self.states
            .iter()
            .find_map(|(k, v)| if v == n { Some(k.clone()) } else { None })
>>>>>>> 102e9d13
    }

    /// Initial state
    pub fn get_init_state(&self) -> usize {
        0
    }

    /// Final states
    pub fn get_final_states(&self) -> HashSet<usize> {
        self.states
            .clone()
            .into_iter()
            .filter_map(|(k, v)| if k.nullable() { Some(v) } else { None })
            .collect()
    }

    /// Non final states
    pub fn get_non_final_states(&self) -> HashSet<usize> {
        self.states
            .clone()
            .into_iter()
            .filter_map(|(k, v)| if k.nullable() { None } else { Some(v) })
            .collect()
    }

    /// All states
    pub fn get_states(&self) -> HashSet<usize> {
        self.states.clone().into_values().collect()
    }

    /// DFA step function [delta(s, c) = s'] function
<<<<<<< HEAD
    pub fn delta(&self, state: usize, ch: char) -> Result<usize> {
        let res: Vec<usize> = self
            .deltas()
            .clone()
            .into_iter()
            .filter_map(|(s, c, t)| if s == state && c == ch { Some(t) } else { None })
            .collect();

        if res.len() == 1 {
            Ok(res[0])
        } else {
            Err(Error::new(
                ErrorKind::InvalidInput,
                "Invalidated DFA invariant (determinism)",
            ))
        }
    }

    pub fn deltas(&self) -> Vec<(usize, char, usize)> {
=======
    pub fn delta(&self, state: &u64, ch: &String) -> Option<u64> {
        self.get_state_regex(&state)
            .and_then(|r| self.trans.get(&(r, ch.clone())))
            .and_then(|s| self.get_state_num(s))
    }

    pub fn deltas(&self) -> Vec<(u64, String, u64)> {
>>>>>>> 102e9d13
        self.trans
            .clone()
            .into_iter()
            .map(|((a, b), c)| (self.get_state_num(&a).unwrap(), b, self.get_state_num(&c).unwrap()))
            .collect()
    }

    pub fn is_match(&self, doc: &Vec<String>) -> bool {
        let mut s = self.get_init_state();
        for c in doc.into_iter() {
            s = self.delta(&s, c).unwrap();
        }
        // If it is in the final states, then success
        self.get_final_states().contains(&s)
    }

    /// Double the stride of the DFA, can be nested k-times
    /// TODO: Figure out accepting states
    ///       Figure out O(|ab|*n^2) algorithm
    pub fn double_stride(&self) -> Self {
        let mut ab = Vec::new();
        let mut trans = HashMap::new();
        for c0 in &self.ab {
            for c1 in &self.ab {
                for (a, _) in &self.states {
                    let b = self.trans.get(&(a.clone(), c0.clone())).unwrap();
                    let c = self.trans.get(&(b.clone(), c1.clone())).unwrap();
                    trans.insert((a.clone(), c0.clone() + &c1), c.clone());
                    ab.push(c0.clone() + &c1);
                }
            }
        }

        // TODO: Accepting states
        let states = self.states.clone();
        Self { ab, states, trans }
    }

    /// Compute equivalence classes from the DFA
    /// and output for each character its equivalence class
    /// TODO: Make algorithm O(|ab|*n)
    pub fn equiv_classes(&self) -> HashMap<String, HashSet<String>> {
        let mut char_classes: HashMap<String, HashSet<String>> = HashMap::new();

        for a in &self.ab {
            for b in &self.ab {
                if !char_classes.contains_key(a) {
                    char_classes.insert(a.clone(), HashSet::from([a.clone()]));
                }
                if !char_classes.contains_key(b) {
                    char_classes.insert(b.clone(), HashSet::from([b.clone()]));
                }
                // Merge equivalence classes
                if self.states
                       .iter()
                       .all(|(_, s)| self.delta(&s, &a).unwrap() == self.delta(&s, &b).unwrap()) {

                    let union: HashSet<String> =
                        char_classes[a].union(&char_classes[b]).cloned().collect();
                    char_classes.insert(a.clone(), union.clone());
                    char_classes.insert(b.clone(), union);
                }
            }
        }

        char_classes
    }
}

#[cfg(test)]
mod tests {
    use crate::dfa::DFA;
    use crate::regex::Regex;

    fn set_up_delta_test(r: &str, alpha: &str, tocheck: &str) -> bool {
        let ab = String::from(alpha);
        let regex = Regex::new(r);
        let input : Vec<String> = tocheck.chars().map(|c| c.to_string()).collect();

        let mut dfa = DFA::new(&ab[..], regex);
        let mut s = dfa.get_init_state();

        for i in 0..input.len() {
            s = dfa.delta(&s, &input[i]).unwrap();
        }
        let re_match = dfa.get_final_states().contains(&s);
        return re_match;
    }

    #[test]
    fn test_dfa_delta_non_circuit_basic() {
        let re_match = set_up_delta_test("a", "ab", "a");
        assert!(re_match);
    }

    #[test]
    fn test_dfa_delta_non_circuit_basic_nonmatch() {
        let re_match = set_up_delta_test("a", "ab", "b");
        assert!(!re_match);
    }

    #[test]
    fn test_dfa_delta_non_circuit() {
        let re_match = set_up_delta_test("aba", "ab", "aba");
        assert!(re_match);
    }

    #[test]
    fn test_dfa_delta_non_circuit_nonmatch() {
        let re_match = set_up_delta_test("aba", "ab", "ab");
        assert!(!re_match);
    }

    #[test]
    fn test_dfa_delta_non_circuit_star() {
        let re_match = set_up_delta_test("a.*a", "ab", "abba");
        assert!(re_match);
    }

    #[test]
    fn test_dfa_delta_non_circuit_stat_nonmatch() {
        let re_match = set_up_delta_test("a.*a", "ab", "abb");
        assert!(!re_match);
    }
}<|MERGE_RESOLUTION|>--- conflicted
+++ resolved
@@ -8,76 +8,40 @@
 #[derive(Debug)]
 pub struct DFA {
     /// Alphabet
-<<<<<<< HEAD
-    pub ab: &'a str,
-    /// map of alphabet -> usize
-    pub chars: HashMap<char, usize>,
+    pub ab: Vec<String>,
     /// Set of states (and their index)
     pub states: HashMap<Regex, usize>,
-    /// Transition relation from [state -> state], given [char]
-    pub trans: HashSet<(Regex, char, Regex)>,
-}
-
-impl<'a> DFA<'a> {
-    pub fn new(ab: &'a str, re: Regex) -> Self {
-        let mut char_map = HashMap::new();
-        for (i, c) in ab.chars().sorted().enumerate() {
-            char_map.insert(c, i as usize);
-        }
-=======
-    pub ab: Vec<String>,
-    /// Set of states (and their index)
-    pub states: HashMap<Regex, u64>,
     /// Transition relation from [state -> state] given an input
     pub trans: HashMap<(Regex, String), Regex>,
 }
 
 impl DFA {
     pub fn new<'a>(alphabet: &'a str, re: Regex) -> Self {
-
-        let ab : Vec<String> = alphabet.chars()
-                    .sorted()
-                    .map(|c| c.to_string())
-                    .collect();
->>>>>>> 102e9d13
+        let ab: Vec<String> = alphabet.chars().sorted().map(|c| c.to_string()).collect();
 
         let mut trans: HashMap<(Regex, String), Regex> = HashMap::new();
-        let mut states: HashMap<Regex, u64> = HashMap::new();
+        let mut states: HashMap<Regex, usize> = HashMap::new();
 
         // Recursive funtion
-<<<<<<< HEAD
-        fn mk_dfa(d: &mut DFA, q: &Regex) {
+        fn build_trans(
+            states: &mut HashMap<Regex, usize>,
+            trans: &mut HashMap<(Regex, String), Regex>,
+            ab: &Vec<String>,
+            q: &Regex,
+        ) {
             // Add to DFA if not already there
-            d.add_state(q);
+            states.insert(q.clone(), states.len() as usize);
 
             // Explore derivatives
-            for c in d.ab.chars() {
-                let q_c = deriv(c, q);
-                d.add_transition(q, c, &q_c);
-                if d.contains_state(&q_c) {
+            for c in &ab[..] {
+                let q_c = q.deriv(&c);
+                trans.insert((q.clone(), c.clone()), q_c.clone());
+                if states.contains_key(&q_c) {
                     continue;
                 } else {
-                    mk_dfa(d, &q_c);
+                    build_trans(states, trans, ab, &q_c);
                 }
             }
-=======
-        fn build_trans(states: &mut HashMap<Regex, u64>,
-                       trans : &mut HashMap<(Regex, String), Regex>,
-                       ab: &Vec<String>, q: &Regex) {
-          // Add to DFA if not already there
-          states.insert(q.clone(), states.len() as u64);
-
-          // Explore derivatives
-          for c in &ab[..] {
-              let q_c = q.deriv(&c);
-              trans.insert((q.clone(), c.clone()), q_c.clone());
-              if states.contains_key(&q_c) {
-                  continue;
-              } else {
-                  build_trans(states, trans, ab, &q_c);
-              }
-          }
->>>>>>> 102e9d13
         }
 
         // Recursively build transitions
@@ -85,25 +49,15 @@
         Self { ab, states, trans }
     }
 
-<<<<<<< HEAD
-    pub fn ab_to_num(&self, c: char) -> usize {
-=======
-    pub fn ab_to_num(&self, c: &String) -> u64 {
->>>>>>> 102e9d13
+    pub fn ab_to_num(&self, c: &String) -> usize {
         /*let sorted_ab = self.ab.chars().sorted().collect::<String>();
         let num = sorted_ab.chars().position(|x| x == c).unwrap();
         num as usize
         */
-<<<<<<< HEAD
-        match c {
-            '#' => self.chars.len() as usize, // TODO better solution
-            _ => self.chars[&c],
-=======
         if c == "" {
-            self.ab.len() as u64 // TODO better solution
+            self.ab.len() as usize // TODO better solution
         } else {
-            self.ab.iter().position(|x| x == c).unwrap() as u64
->>>>>>> 102e9d13
+            self.ab.iter().position(|x| x == c).unwrap() as usize
         }
     }
 
@@ -111,39 +65,22 @@
         self.states.len()
     }
 
-<<<<<<< HEAD
     pub fn nchars(&self) -> usize {
         self.ab.len()
     }
 
-    pub fn add_transition(&mut self, from: &Regex, c: char, to: &Regex) {
-        self.trans.insert((from.clone(), c, to.clone()));
-    }
-
-    pub fn add_state(&mut self, new_state: &Regex) {
-        self.states
-            .insert(new_state.clone(), self.nstates() as usize);
-    }
-
-=======
->>>>>>> 102e9d13
     pub fn contains_state(&self, state: &Regex) -> bool {
         self.states.contains_key(state)
     }
 
-<<<<<<< HEAD
-    pub fn get_state_num(&self, state: &Regex) -> usize {
-        self.states[state]
-=======
-    pub fn get_state_num(&self, state: &Regex) -> Option<u64> {
+    pub fn get_state_num(&self, state: &Regex) -> Option<usize> {
         self.states.get(state).map(|c| c.clone())
     }
 
-    pub fn get_state_regex(&self, n: &u64) -> Option<Regex> {
+    pub fn get_state_regex(&self, n: &usize) -> Option<Regex> {
         self.states
             .iter()
             .find_map(|(k, v)| if v == n { Some(k.clone()) } else { None })
->>>>>>> 102e9d13
     }
 
     /// Initial state
@@ -175,39 +112,23 @@
     }
 
     /// DFA step function [delta(s, c) = s'] function
-<<<<<<< HEAD
-    pub fn delta(&self, state: usize, ch: char) -> Result<usize> {
-        let res: Vec<usize> = self
-            .deltas()
-            .clone()
-            .into_iter()
-            .filter_map(|(s, c, t)| if s == state && c == ch { Some(t) } else { None })
-            .collect();
-
-        if res.len() == 1 {
-            Ok(res[0])
-        } else {
-            Err(Error::new(
-                ErrorKind::InvalidInput,
-                "Invalidated DFA invariant (determinism)",
-            ))
-        }
-    }
-
-    pub fn deltas(&self) -> Vec<(usize, char, usize)> {
-=======
-    pub fn delta(&self, state: &u64, ch: &String) -> Option<u64> {
+    pub fn delta(&self, state: &usize, ch: &String) -> Option<usize> {
         self.get_state_regex(&state)
             .and_then(|r| self.trans.get(&(r, ch.clone())))
             .and_then(|s| self.get_state_num(s))
     }
 
-    pub fn deltas(&self) -> Vec<(u64, String, u64)> {
->>>>>>> 102e9d13
+    pub fn deltas(&self) -> Vec<(usize, String, usize)> {
         self.trans
             .clone()
             .into_iter()
-            .map(|((a, b), c)| (self.get_state_num(&a).unwrap(), b, self.get_state_num(&c).unwrap()))
+            .map(|((a, b), c)| {
+                (
+                    self.get_state_num(&a).unwrap(),
+                    b,
+                    self.get_state_num(&c).unwrap(),
+                )
+            })
             .collect()
     }
 
@@ -257,10 +178,11 @@
                     char_classes.insert(b.clone(), HashSet::from([b.clone()]));
                 }
                 // Merge equivalence classes
-                if self.states
-                       .iter()
-                       .all(|(_, s)| self.delta(&s, &a).unwrap() == self.delta(&s, &b).unwrap()) {
-
+                if self
+                    .states
+                    .iter()
+                    .all(|(_, s)| self.delta(&s, &a).unwrap() == self.delta(&s, &b).unwrap())
+                {
                     let union: HashSet<String> =
                         char_classes[a].union(&char_classes[b]).cloned().collect();
                     char_classes.insert(a.clone(), union.clone());
@@ -281,7 +203,7 @@
     fn set_up_delta_test(r: &str, alpha: &str, tocheck: &str) -> bool {
         let ab = String::from(alpha);
         let regex = Regex::new(r);
-        let input : Vec<String> = tocheck.chars().map(|c| c.to_string()).collect();
+        let input: Vec<String> = tocheck.chars().map(|c| c.to_string()).collect();
 
         let mut dfa = DFA::new(&ab[..], regex);
         let mut s = dfa.get_init_state();
