#![allow(missing_docs, non_snake_case)]
type G1 = pasta_curves::pallas::Point;
type G2 = pasta_curves::vesta::Point;
use clap::{Args, Parser, Subcommand};
use std::time::{Duration, Instant};

pub mod backend;
pub mod config;
pub mod dfa;
pub mod regex;

use crate::backend::{framework::*, r1cs::init};
use crate::config::*;
use crate::dfa::NFA;

#[cfg(feature = "plot")]
pub mod plot;

fn main() {
    let p_time = Instant::now();
    let opt = Options::parse();

    // Alphabet
    let ab = String::from_iter(opt.config.alphabet());

    // Regular expresion parser and convert the Regex to a DFA
    let mut nfa = opt.config.compile_nfa();

    // Input document
<<<<<<< HEAD
    let doc: Vec<String> = opt
        .config
        .read_doc()
        .iter()
        .map(|c| c.to_string())
        .collect();
=======
    let mut doc: Vec<String> = opt.config.read_doc().iter().map(|c|c.to_string()).collect();

    match opt.k_stride {
        Some(k) => {
            for i in 0..k {
                doc = nfa.double_stride(&doc);
            }
        },
        None => ()
    }

    println!("dfa: {:#?}", nfa);

>>>>>>> 4a2f41fb

    #[cfg(feature = "plot")]
    plot::plot_nfa(&nfa).expect("Failed to plot DFA to a pdf file");

    let num_steps = doc.len();
    println!("Doc len is {}", num_steps);
    println!("Match: {}", nfa.is_match(&doc).map(|c| format!("{:?}", c)).unwrap_or(String::from("NONE")));
    init();

    run_backend(&nfa, &doc, opt.eval_type, opt.commit_type, opt.batch_size); // auto select batching/commit

    //println!("parse_ms {:#?}, commit_ms {:#?}, r1cs_ms {:#?}, setup_ms {:#?}, precomp_ms {:#?}, nova_ms {:#?},",parse_ms, commit_ms, r1cs_ms, setup_ms, precomp_ms, nova_ms);
}<|MERGE_RESOLUTION|>--- conflicted
+++ resolved
@@ -27,35 +27,35 @@
     let mut nfa = opt.config.compile_nfa();
 
     // Input document
-<<<<<<< HEAD
     let doc: Vec<String> = opt
         .config
         .read_doc()
         .iter()
         .map(|c| c.to_string())
         .collect();
-=======
-    let mut doc: Vec<String> = opt.config.read_doc().iter().map(|c|c.to_string()).collect();
 
     match opt.k_stride {
         Some(k) => {
             for i in 0..k {
                 doc = nfa.double_stride(&doc);
             }
-        },
-        None => ()
+        }
+        None => (),
     }
 
     println!("dfa: {:#?}", nfa);
-
->>>>>>> 4a2f41fb
 
     #[cfg(feature = "plot")]
     plot::plot_nfa(&nfa).expect("Failed to plot DFA to a pdf file");
 
     let num_steps = doc.len();
     println!("Doc len is {}", num_steps);
-    println!("Match: {}", nfa.is_match(&doc).map(|c| format!("{:?}", c)).unwrap_or(String::from("NONE")));
+    println!(
+        "Match: {}",
+        nfa.is_match(&doc)
+            .map(|c| format!("{:?}", c))
+            .unwrap_or(String::from("NONE"))
+    );
     init();
 
     run_backend(&nfa, &doc, opt.eval_type, opt.commit_type, opt.batch_size); // auto select batching/commit
