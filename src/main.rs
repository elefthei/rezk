--- conflicted
+++ resolved
@@ -1,16 +1,13 @@
 #![allow(missing_docs, non_snake_case)]
 use clap::Parser;
 
+use csv::Writer;
 use reef::backend::{framework::*, r1cs_helper::init};
 use reef::config::*;
 use reef::nfa::NFA;
-<<<<<<< HEAD
 use reef::regex::Regex;
-=======
-use csv::Writer;
 use std::fs::OpenOptions;
 use std::path::PathBuf;
->>>>>>> 1062d6ef
 
 #[cfg(feature = "metrics")]
 use reef::metrics::{log, log::Component};
@@ -72,22 +69,27 @@
 
     init();
 
-<<<<<<< HEAD
-    run_backend(nfa, doc, opt.eval_type, opt.commit_type, opt.batch_size); // auto select batching/commit
-=======
     run_backend(
         nfa.clone(),
         doc,
         opt.eval_type,
         opt.commit_type,
-        opt.batch_size
+        opt.batch_size,
     ); // auto select batching/commit
->>>>>>> 1062d6ef
 
-
-    let file = OpenOptions::new().write(true).append(true).create(true).open(opt.output.clone()).unwrap();
+    let file = OpenOptions::new()
+        .write(true)
+        .append(true)
+        .create(true)
+        .open(opt.output.clone())
+        .unwrap();
     let mut wtr = Writer::from_writer(file);
-    let _ = wtr.write_record(&[opt.input.as_path().display().to_string(),opt.re,nfa.nedges().to_string(),nfa.nstates().to_string()]);
+    let _ = wtr.write_record(&[
+        opt.input.as_path().display().to_string(),
+        opt.re,
+        nfa.nedges().to_string(),
+        nfa.nstates().to_string(),
+    ]);
     let spacer = "---------";
     let _ = wtr.write_record(&[spacer, spacer, spacer, spacer]);
     wtr.flush();
