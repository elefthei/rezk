use itertools::Itertools;
use std::collections::{BTreeSet, LinkedList};
use std::process::Command;

use petgraph::dot::Dot;
use petgraph::graph::NodeIndex;
use petgraph::visit::*;
use petgraph::Graph;

use std::result::Result;

use crate::quantifier::Quant;
use crate::regex::{re, Regex, RegexF};
use crate::openset::OpenSet;
use rayon::iter::*;

use core::fmt;
use core::fmt::{Display, Formatter};
use std::fmt::Debug;
use std::hash::Hash;

#[derive(Debug, Clone, Hash, PartialOrd, Ord, PartialEq, Eq)]
pub struct Either<A, B>(pub Result<A, B>);

impl<A, B> Either<A, B> {
    fn left(a: A) -> Self {
        Self(Ok(a))
    }
    fn right(b: B) -> Self {
        Self(Err(b))
    }
}

impl<A: Display, B: Display> Display for Either<A, B> {
    fn fmt(&self, f: &mut Formatter<'_>) -> fmt::Result {
        match self.0 {
            Ok(ref a) => write!(f, "{}", a),
            Err(ref b) => write!(f, "{}", b),
        }
    }
}

/// A skip is a set of ranges
pub type Skip = OpenSet<usize>;

#[derive(Debug, Clone)]
pub struct SAFA<C: Clone> {
    /// Alphabet
    pub ab: Vec<C>,

    /// A graph
    pub g: Graph<Quant<Regex>, Either<C, Skip>>,

    /// Set of accepting states
    pub accepting: BTreeSet<NodeIndex<u32>>,
}

impl SAFA<char> {
    /// Deep Constructor
    pub fn new<'a>(alphabet: &'a str, re: &Regex) -> Self {
        let ab = alphabet.chars().sorted().collect();
        // Add root
        let mut g: Graph<Quant<Regex>, Either<char, Skip>> = Graph::new();
        let n_init = g.add_node(Quant::and(re.clone()));
        g.add_edge(n_init, n_init, SAFA::epsilon());
        let mut s = Self {
            ab,
            g,
            accepting: BTreeSet::new(),
        };
        // Recursively build graph
        s.add(n_init, re);
        // Accepting states
        for n in s.g.node_indices() {
            if s.g[n].get().nullable() {
                s.accepting.insert(n);
            }
        }
        s
    }

    /// Add a regex to position [from]
    fn add_skip(&mut self, n: NodeIndex<u32>, skip: Skip, q_c: &Regex) {
        if let Some(n_c) = self.find(q_c) {
            self.g.add_edge(n, n_c, Either::right(skip));
        } else {
            // Add to graph if not already there
            let n_c = self.g.add_node(Quant::or(q_c.clone()));
            // Reflexive step
            self.g.add_edge(n_c, n_c, SAFA::epsilon());
            self.g.add_edge(n, n_c, Either::right(skip));
            // Recurse on child [q_c]
            self.add(n_c, &q_c);
        }
    }

    /// Find an [or] node
    pub fn find(&self, r: &Regex) -> Option<NodeIndex<u32>> {
        self.g
            .node_indices()
            .find(|i| &self.g[*i].get() == r)
    }


    /// Add derivative of a node in the graph
    fn add_derivatives(&mut self, from: NodeIndex<u32>, q: &Regex) {
        // TODO: Make sure it works
        let n_q = self.find(q).unwrap_or_else(|| {
            let n_q = self.g.add_node(Quant::or(q.clone()));
            // Reflexive step
            self.g.add_edge(n_q, n_q, SAFA::epsilon());
            self.g.add_edge(from, n_q, SAFA::epsilon());
            n_q
        });
        // Make [or] node
        self.g[n_q] = Quant::or(self.g[n_q].get());

        // Take all the single character steps
        for c in self.ab.clone().iter() {
            let q_c = re::deriv(q, &c);
            if let Some(n_c) = self.find(&q_c) {
                self.g.add_edge(n_q, n_c, Either::left(*c));
            } else {
                // Add to graph if not already there
                let n_c = self.g.add_node(Quant::or(q_c.clone()));
                // Reflexive step
                self.g.add_edge(n_c, n_c, SAFA::epsilon());
                self.g.add_edge(n_q, n_c, Either::left(*c));
                self.add(n_c, &q_c);
            }
        }
    }

    /// Insert an [and] or [alt] fork in the safa
    fn add_fork(&mut self, is_and: bool, from: NodeIndex<u32>, q: &Regex) -> Option<()> {
        fn to_set(r: &Regex, is_and: bool) -> BTreeSet<Regex> {
            match **r {
                // (r | r' | ...) => [r, r', ...]
                RegexF::And(ref a, ref b) if is_and => {
                    let mut l = to_set(a, is_and);
                    let mut r = to_set(b, is_and);
                    l.append(&mut r);
                    l
                },
                RegexF::Alt(ref a, ref b) if !is_and => {
                    let mut l = to_set(a, is_and);
                    let mut r = to_set(b, is_and);
                    l.append(&mut r);
                    l
                },
                _ => BTreeSet::from([r.clone()])
            }
        }

        let children = to_set(q, is_and);
        if children.len() > 1 {
            self.g[from] = Quant::new(self.g[from].get(), is_and);
            children
                .into_iter()
                .for_each(|q_c| self.add_skip(from, Skip::nil(), &q_c));
            Some(())
        } else { None }
    }

    /// Add a new regex starting at [from]
    fn add(&mut self, from: NodeIndex<u32>, q: &Regex) {
        re::extract_skip(q, &self.ab)
            .map(|(skip, rem)| self.add_skip(from, skip, &rem))
            .or_else(|| self.add_fork(true, from, q))  // Add [and] fork
            .or_else(|| self.add_fork(false, from, q)) // Add [or] fork
            .or_else(|| Some(self.add_derivatives(from, q))); // Catch-all
    }

    /// Negation of SAFAs
    pub fn negate(&mut self) -> Self {
        let mut s = Self {
            ab: self.ab.clone(),
            g: self.g.clone(),
            accepting: BTreeSet::new()
        };

        // Copy the graph
        let mut dfs = Dfs::new(&s.g, s.get_init());
        while let Some(nx) = dfs.next(&s.g) {
            // Negate the node
            s.g[nx].negate();
            for e in self.g.edges(nx) {
                if let Err(ref skip) = e.weight().0 {
                    s.add_skip(nx, skip.negate(), &re::empty());
                    s.accepting.insert(s.find(&re::empty()).unwrap());
                }
            }
        }

        // Switch accepting and non-accepting states
        s.accepting.append(&mut self.non_accepting());
        s
    }

    /// From SAFA<char> -> SAFA<String>
    pub fn as_str_safa(&self) -> SAFA<String> {
        SAFA {
            ab: self.ab.iter().map(|c| c.to_string()).collect(),
            g: self.g.map(
                |_, b| b.clone(),
                |_, e| Either(e.clone().0.map(|c| c.to_string())),
            ),
            accepting: self.accepting.clone(),
        }
    }
    pub fn write_pdf(&self, fout: &str) -> std::io::Result<()> {
        self.as_str_safa().write_pdf(fout)
    }
}

#[derive(Debug, Clone, Hash, PartialOrd, Ord, PartialEq, Eq)]
pub struct TraceElem<C> {
    pub from_node: NodeIndex<u32>,
    pub edge: Either<C, Skip>,
    pub to_node: NodeIndex<u32>,
    pub from_cur: usize,
    pub to_cur: usize,
}

impl<C: Clone> TraceElem<C> {
    pub fn new(
        from: NodeIndex<u32>,
        e: &Either<C, Skip>,
        to: NodeIndex<u32>,
        i: usize,
        j: usize,
    ) -> Self {
        Self {
            from_node: from,
            edge: e.clone(),
            to_node: to,
            from_cur: i,
            to_cur: j,
        }
    }

    pub fn is_nil(&self) -> bool {
        match self.edge.0 {
            Ok(_) => false,
            Err(ref e) => e.is_nil(),
        }
    }
}

impl<C: Display> Display for TraceElem<C> {
    fn fmt(&self, f: &mut Formatter<'_>) -> fmt::Result {
        write!(
            f,
            "{{{} -[ {} ]-> {} @ Doc[{} - {}]}}",
            self.from_node.index(),
            self.edge,
            self.to_node.index(),
            self.from_cur,
            self.to_cur
        )
    }
}

/// Type of solver result, a matchign [Trace]
pub type Trace<C> = LinkedList<TraceElem<C>>;

impl<C: Clone + Eq + Ord + Debug + Display + Hash + Sync + Send> SAFA<C> {
    /// To regular expression (root node)
    pub fn to_regex(&self) -> Regex {
        self.g[NodeIndex::new(0)].get()
    }

    /// An epsilon transition
    fn epsilon() -> Either<C, Skip> {
        Either::right(Skip::nil())
    }

    /// Get initial state
    pub fn get_init(&self) -> NodeIndex<u32> {
        NodeIndex::new(0)
    }

    /// Find regular expression in graph [i]
    pub fn find_regex(&self, re: &Regex) -> Option<NodeIndex<u32>> {
        self.g.node_indices().find(|x| &self.g[*x].get() == re)
    }

    /// All edges (quantified) in the graph
    pub fn deltas(&self) -> BTreeSet<(Quant<NodeIndex<u32>>, Either<C, Skip>, NodeIndex<u32>)> {
        self.g
            .node_indices()
            .flat_map(|n| {
                self.g.edges(n).filter_map(|e| {
                    // Filter out sink state transitions
                    if self.is_sink(e.source()) || self.is_sink(e.target()) {
                        None
                    } else if self.g[e.source()].is_and() {
                        Some((Quant::and(e.source()), e.weight().clone(), e.target()))
                    } else {
                        Some((Quant::or(e.source()), e.weight().clone(), e.target()))
                    }
                })
            })
            .collect()
    }

    /// A sink is a self-looping node that is not accepting
    pub fn is_sink(&self, n: NodeIndex<u32>) -> bool {
        self.g
            .edges(n)
            .all(|e| e.target() == n && !self.accepting.contains(&e.target()))
    }


    /// Accepting criterion for a node, document and cursor
    pub fn is_accept(&self, n: NodeIndex<u32>, i: usize, doc: &Vec<C>) -> bool {
        self.accepting.contains(&n) && i == doc.len()
    }

    /// Non accepting states
    pub fn non_accepting(&self) -> BTreeSet<NodeIndex<u32>> {
        let mut s: BTreeSet<_> = self.g.node_indices().collect();
        for x in self.accepting.clone() {
            s.remove(&x);
        }
        s
    }

    /// Recursively solve an edge and all the children coming off of it
    fn solve_edge(
        &self,
        e: &Either<C, Skip>,
        from: NodeIndex<u32>,
        to: NodeIndex<u32>,
        i: usize,
        doc: &Vec<C>
    ) -> Option<Trace<C>> {
        fn prepend<'a, A: Clone + Debug>(v: &'a mut LinkedList<A>, a: A) -> Option<LinkedList<A>> {
            v.push_front(a.clone());
            Some(v.clone())
        }
        let res = match e.0.clone() {
            // Sink state, cannot succeed
            Ok(_) if self.is_sink(to) => None,
            // Character match
            Ok(c) if c == doc[i] => prepend(
                &mut self.solve_rec(to, i + 1, doc)?,
                TraceElem::new(from, e, to, i, i + 1),
            ),
            // Character non-match
            Ok(_) => None,
            Err(skip) => skip
                .into_iter().take_while(|n|i+n <= doc.len())
                .collect::<Vec<_>>() // Serialize to parallelize again
                .into_par_iter()
                .find_map_any(|n| {
                prepend(
                    &mut self.solve_rec(to, i + n, doc)?,
                    TraceElem::new(from, e, to, i, i + n),
                )
            }),
        };
        res
    }

    /// Find a non-empty list of continuous matching document strings,
    /// as well as the sub-automaton that matched them
    fn solve_rec(&self, n: NodeIndex<u32>, i: usize, doc: &Vec<C>) -> Option<Trace<C>> {
        // Check accepting condition
        if self.is_accept(n, i, doc) {
            return Some(LinkedList::new());
        } else if i >= doc.len() {
            return None;
        }
        // Next nodes to visit
        let next: Vec<_> = self
            .g
            .edges(n)
            .filter(|e| e.source() != e.target() || e.weight() != &SAFA::epsilon())
            .collect();
        if self.g[n].is_and() {
            // All of the next entries must have solutions
            let subsolutions: Vec<_> = next
                .into_iter()
                .map(|e| self.solve_edge(e.weight(), e.source(), e.target(), i, doc))
                .collect();
            // All of them need to be set
            if subsolutions.iter().all(Option::is_some) {
                Some(subsolutions.into_iter().flat_map(Option::unwrap).collect())
            } else {
                None
            }
        } else {
            // One of the next entries must has a solution
            next.into_par_iter()
                .find_map_any(|e| self.solve_edge(e.weight(), e.source(), e.target(), i, doc))
        }
    }

    /// Solve at the root
    pub fn solve(&self, doc: &Vec<C>) -> Option<Trace<C>> {
        self.solve_rec(self.get_init(), 0, doc)
    }
}

impl SAFA<String> {
    /// Write DOT -> PDF file
    pub fn write_pdf(&self, filename: &str) -> std::io::Result<()> {
        let s: String = Dot::new(&self.g).to_string();
        let fdot = format!("{}.dot", filename.to_string());
        std::fs::write(fdot.clone(), s)?;

        let fpdf = format!("{}.pdf", filename.to_string());

        // Convert to pdf
        Command::new("dot")
            .arg("-Tpdf")
            .arg(fdot.clone())
            .arg("-o")
            .arg(fpdf.clone())
            .spawn()
            .expect("[dot] CLI failed to convert dfa to [pdf] file")
            .wait()?;

        // Remove DOT file
        std::fs::remove_file(fdot)?;
        Ok(())
    }
}

#[cfg(test)]
mod tests {
    use crate::regex::re;
    use crate::safa::{Either, Trace, TraceElem, SAFA};
    use crate::safa::Skip;
    use std::fmt::Display;
    use petgraph::graph::NodeIndex;
    use std::collections::LinkedList;
    use std::collections::HashSet;

    /// Helper function to output states
    fn print_states<C: Display + Clone>(safa: &SAFA<C>) {
        safa.g.node_indices().for_each(|i|
            println!("({}) -> {}", i.index(), safa.g[i])
        )
    }

    /// Equivalent solutions up to epsilon steps
    fn equiv_upto_epsilon(oa: &Option<Trace<char>>, ob: &Option<Trace<char>>) {
        fn fmt_trace(t: &Trace<char>) -> String {
            let mut s = Vec::new();
            for x in t {
                s.push(format!("{}", x));
            }
            s.join(", ")
        }

        if let Some(a) = oa {
            if let Some(b) = ob {
                let mut ia = a.iter();
                let mut ib = b.iter();
                let mut res = LinkedList::new();
                while let Some(x) = ia.next() {
                    if !x.is_nil() {
                        while let Some(y) = ib.next() {
                            if !y.is_nil() {
                                if x == y {
                                    res.push_back(x.clone());
                                    break;
                                } else {
                                    assert!(
                                        false,
                                        "\nTraceAssert: {} != {},
                                            \nMatch {} = \n\nleft := {}\nright := {}\n",
                                        x,
                                        y,
                                        fmt_trace(&res),
                                        fmt_trace(a),
                                        fmt_trace(b)
                                    );
                                }
                            }
                        }
                    }
                }
            }
        }
    }

    #[test]
    fn test_safa_match_exact() {
        let r = re::simpl(re::new("^baa$"));
        let safa = SAFA::new("ab", &r);
        let strdoc = "baa";
        let doc = strdoc.chars().collect();

        equiv_upto_epsilon(
            &safa.solve(&doc),
            &Some(LinkedList::from([
                TraceElem::new(NodeIndex::new(0), &Either(Ok('b')), NodeIndex::new(2), 0, 1),
                TraceElem::new(NodeIndex::new(2), &Either(Ok('a')), NodeIndex::new(3), 1, 2),
                TraceElem::new(NodeIndex::new(3), &Either(Ok('a')), NodeIndex::new(4), 2, 3),
            ])),
        );
    }

    #[test]
    fn test_safa_match_partial() {
        let r = re::simpl(re::new("baa"));
        let safa = SAFA::new("ab", &r);
        let strdoc = "ababbbaa";
        let doc: Vec<_> = strdoc.chars().collect();
        equiv_upto_epsilon(
            &safa.solve(&doc),
            &Some(LinkedList::from([
                TraceElem::new(
                    NodeIndex::new(0),
                    &Either(Err(Skip::star())),
                    NodeIndex::new(1),
                    0,
                    5,
                ),
                TraceElem::new(NodeIndex::new(1), &Either(Ok('b')), NodeIndex::new(3), 5, 6),
                TraceElem::new(NodeIndex::new(3), &Either(Ok('a')), NodeIndex::new(4), 6, 7),
                TraceElem::new(NodeIndex::new(4), &Either(Ok('a')), NodeIndex::new(5), 7, 8),
            ])),
        );
    }

    #[test]
    fn test_safa_match_star() {
        let r = re::simpl(re::new("^a*$"));
        let safa = SAFA::new("ab", &r);
        let strdoc = "aa";
        let doc: Vec<_> = strdoc.chars().collect();
        equiv_upto_epsilon(
            &safa.solve(&doc),
            &Some(LinkedList::from([
                TraceElem::new(
                    NodeIndex::new(0),
                    &Either::left('a'),
                    NodeIndex::new(0),
                    0,
                    1
                ),
                TraceElem::new(
                    NodeIndex::new(0),
                    &Either::left('a'),
                    NodeIndex::new(0),
                    1,
                    2
                )
            ]))
        )
    }

    #[test]
    fn test_safa_alt_pure() {
        let r = re::simpl(re::new("baa(a|c)$"));
        let safa = SAFA::new("abc", &r);
        let strdoc = "abababaac";
        let doc: Vec<_> = strdoc.chars().collect();
        equiv_upto_epsilon(
            &safa.solve(&doc),
            &Some(LinkedList::from([
                TraceElem::new(
                    NodeIndex::new(0),
                    &Either(Err(Skip::star())),
                    NodeIndex::new(1),
                    0,
                    5,
                ),
                TraceElem::new(NodeIndex::new(1), &Either(Ok('b')), NodeIndex::new(3), 5, 6),
                TraceElem::new(NodeIndex::new(3), &Either(Ok('a')), NodeIndex::new(4), 6, 7),
                TraceElem::new(NodeIndex::new(4), &Either(Ok('a')), NodeIndex::new(5), 7, 8),
                TraceElem::new(NodeIndex::new(5), &Either(Ok('c')), NodeIndex::new(6), 8, 9),
            ])),
        )
    }

    #[test]
    fn test_safa_alt_merge() {
        let r = re::simpl(re::new("^.*baa(a|b)$"));
        let safa = SAFA::new("ab", &r);
        let strdoc = "abababaab";
        let doc: Vec<_> = strdoc.chars().collect();
        equiv_upto_epsilon(
            &safa.solve(&doc),
            &Some(LinkedList::from([
                TraceElem::new(
                    NodeIndex::new(0),
                    &Either(Err(Skip::star())),
                    NodeIndex::new(1),
                    0,
                    5
                ),
                TraceElem::new(NodeIndex::new(1), &Either(Ok('b')), NodeIndex::new(3), 5, 6),
                TraceElem::new(NodeIndex::new(3), &Either(Ok('a')), NodeIndex::new(4), 6, 7),
                TraceElem::new(NodeIndex::new(4), &Either(Ok('a')), NodeIndex::new(5), 7, 8),
                TraceElem::new(NodeIndex::new(5), &Either(Ok('b')), NodeIndex::new(6), 8, 9)
            ]))
        )
    }

    #[test]
    fn test_safa_range_exact() {
        let r = re::simpl(re::new("^.{3}b$"));
        let safa = SAFA::new("ab", &r);
        let doc: Vec<_> = "aaab".chars().collect();
        equiv_upto_epsilon(
            &safa.solve(&doc),
            &Some(LinkedList::from([
                TraceElem::new(
                    NodeIndex::new(0),
                    &Either(Err(Skip::single(3))),
                    NodeIndex::new(1),
                    0,
                    3
                ),
                TraceElem::new(NodeIndex::new(1), &Either(Ok('b')), NodeIndex::new(3), 3, 4)
            ]))
        )
    }

    #[test]
    fn test_safa_range_interval() {
        let r = re::simpl(re::new("^.{1,3}b$"));
        let safa = SAFA::new("ab", &r);
        let doc: Vec<_> = "aaab".chars().collect();
        equiv_upto_epsilon(
            &safa.solve(&doc),
            &Some(LinkedList::from([
                TraceElem::new(
                    NodeIndex::new(0),
                    &Either(Err(Skip::closed(1,3))),
                    NodeIndex::new(1),
                    0,
                    3
                ),
                TraceElem::new(NodeIndex::new(1), &Either(Ok('b')), NodeIndex::new(3), 3, 4)
            ]))
        )
    }


    #[test]
    fn test_safa_range_starplus() {
        let r = re::simpl(re::new("^.{2,}b$"));
        let safa = SAFA::new("ab", &r);
        let doc: Vec<_> = "aaab".chars().collect();
        equiv_upto_epsilon(
            &safa.solve(&doc),
            &Some(LinkedList::from([
                TraceElem::new(
                    NodeIndex::new(0),
                    &Either(Err(Skip::open(2))),
                    NodeIndex::new(1),
                    0,
                    3
                ),
                TraceElem::new(NodeIndex::new(1), &Either(Ok('b')), NodeIndex::new(3), 3, 4)
            ]))
        )
    }

    #[test]
    fn test_safa_range_nested() {
        // unsafe { backtrace_on_stack_overflow::enable() };
        let r = re::simpl(re::new("^(.{1,3}){1,2}b$"));
        let safa = SAFA::new("ab", &r);
        let doc: Vec<_> = "aaaab".chars().collect();
        equiv_upto_epsilon(
            &safa.solve(&doc),
            &Some(LinkedList::from([
                TraceElem::new(
                    NodeIndex::new(0),
                    &Either(Err(Skip::closed(1, 4).union(&Skip::single(6)))),
                    NodeIndex::new(1),
                    0,
                    4
                ),
                TraceElem::new(NodeIndex::new(1), &Either(Ok('b')), NodeIndex::new(3), 4, 5)
            ]))
        )
    }

    #[test]
    fn test_safa_range_alt() {
        unsafe { backtrace_on_stack_overflow::enable() };
        let r = re::simpl(re::new("^((.{1,2}.)|(.{4,5}b))$"));
        let safa = SAFA::new("ab", &r);
        print_states(&safa);
        let doc: Vec<_> = "aaaab".chars().collect();
        equiv_upto_epsilon(
            &safa.solve(&doc),
            &Some(LinkedList::from([
                TraceElem::new(
                    NodeIndex::new(4),
                    &Either(Err(Skip::closed(4, 5))),
                    NodeIndex::new(5),
                    0,
                    4
                ),
                TraceElem::new(NodeIndex::new(5), &Either(Ok('b')), NodeIndex::new(2), 4, 5)
            ]))
        )
    }

    #[test]
<<<<<<< HEAD
    fn test_safa_pdf() {
        let r = re::simpl(re::new("^[a-c]*b$"));
        let safa = SAFA::new("abcd", &r);
        safa.write_pdf("safa2").unwrap();
        let strdoc = "baababab";
        let doc = strdoc.chars().collect();
=======
    fn test_safa_validate() {
        let abvec: Vec<char>= (0..128).filter_map(std::char::from_u32).collect();
        let ab: String = abvec.iter().collect();
        let r = re::new(r"\.");
        println!("{:#?}",r);
    }

    #[test]
    fn test_safa_validate_password() {
        let abvec: Vec<char>= (0..128).filter_map(std::char::from_u32).collect();
        let ab: String = abvec.iter().collect();
        for s in vec![r"(?=.*[A-Z].*[A-Z])(?=.*[!%^@#$&*])(?=.*[0-9].*[0-9])(?=.*[a-z].*[a-z].*[a-z]).{12}$"] {
            let r = re::new(s);
            let safa = SAFA::new(&ab, &r);
            println!{"Regex: {:#?}",s};
            let mut states = HashSet::new();
            let mut ntrans: usize = 0;
            for d in safa.deltas() {
               states.insert(d.0);
               ntrans = ntrans + 1; 
             }
            println!{"N States: {:#?}",states.len()};
            println!{"N Trans: {:#?}",ntrans};

            let strdoc = "MaJ@*n%!vx24";
            let doc = strdoc.chars().collect();

            let sol = safa.solve(&doc);

            println!("SOLUTION for: {}", strdoc);
            println!("{:?}", sol);
            assert_ne!(sol,None);
        }
    }
>>>>>>> bce29a1a


    #[test]
    fn test_safa_validate_pihole_syntax() {
        let abvec: Vec<char>= (0..128).filter_map(std::char::from_u32).collect();
        let ab: String = abvec.iter().collect();
        for s in vec![r"^ad([sxv]?[0-9]*|system)[_.-]([^.[:space:]]+[.]){1,}|[_.-]ad([sxv]?[0-9]*|system)[_.-]",
        "^(.+[_.-])?adse?rv(er?|ice)?s?[0-9]*[_.-]",
        "^(.+[_.-])?telemetry[_.-]",
        "^adim(age|g)s?[0-9]*[_.-]",
        "^adtrack(er|ing)?[0-9]*[_.-]",
        "^advert(s|is(ing|ements?))?[0-9]*[_.-]",
        "^aff(iliat(es?|ion))?[_.-]",
        "^analytics?[_.-]",
        "^banners?[_.-]",
        "^beacons?[0-9]*[_.-]",
        "^count(ers?)?[0-9]*[_.-]",
        r"^mads\.",
        "^pixels?[-.]",
        "^stat(s|istics)?[0-9]*[_.-]"] {
            let r = re::new(s);
            let safa = SAFA::new(&ab, &r);
            println!{"Regex: {:#?}",s};
            let mut states = HashSet::new();
            let mut ntrans: usize = 0;
            for d in safa.deltas() {
               states.insert(d.0);
               ntrans = ntrans + 1; 
             }
            println!{"N States: {:#?}",states.len()};
            println!{"N Trans: {:#?}",ntrans};

        }
    }

    #[test]
    fn test_safa_validate_dns() {
        let abvec: Vec<char>= (0..128).filter_map(std::char::from_u32).collect();
        let ab: String = abvec.iter().collect();
        for s in vec![r"^(?!you).*tube\.",r"\.ir\.{5}$","porn|sex|xxx"] {
            let r = re::new(s);
            let safa = SAFA::new(&ab, &r);
            // let safa = SAFA::new("abcdefghijklmnopqrstuvwxyz", &r);
            println!{"Regex: {:#?}",s};
            let mut states = HashSet::new();
            let mut ntrans: usize = 0;
            for d in safa.deltas() {
               states.insert(d.0);
               ntrans = ntrans + 1; 
             }
            println!{"N States: {:#?}",states.len()};
            println!{"N Trans: {:#?}",ntrans};

            let strdoc = "sadtube.com";
            let doc = strdoc.chars().collect();

            println!("SOLUTION for: {}", strdoc);
            println!("{:?}", safa.solve(&doc));
        }
    }

    #[test]
    fn test_safa_validate_pii() {
        let abvec: Vec<char>= (0..128).filter_map(std::char::from_u32).collect();
        let ab: String = abvec.iter().collect();
        for s in vec![",[1-9][0-9]{9},",r"[0-9]{1,6}\ [a-zA-z\ ]*\ (CT|BLVD|ST|DR|AVE|PL|COURT|BOULEVARD)[a-zA-z0-9\ ]*,[A-Z0-9a-z]*,[A-Z]*,[A-Z\ ]*,[A-Z]{2},[A-Z]*,[1-9][0-9]{8},"] {
            let r = re::new(s);
            let safa: SAFA<char> = SAFA::new(&ab, &r);
            println!{"Regex: {:#?}",s};
            let mut states = HashSet::new();
            let mut ntrans: usize = 0;
            for d in safa.deltas() {
               states.insert(d.0);
               ntrans = ntrans + 1; 
             }
            println!{"N States: {:#?}",states.len()};
            println!{"N Trans: {:#?}",ntrans};
        }
    }

    #[test]
    fn test_safa_validate_dna() {
        for s in vec![".{8210}ATGGGCTACAGAAACCGTGCCAAAAGACTTCTACAGAGTGAACCCGAAAATCCTTCCTTG",
        ".{5841}ATGCTGAAACTTCTCAACCAGAAGAAAGGGCCTTCACAGTGTCCTTTATGTAAGAATGATATAACCAAAAG
        .*AGCCTACAAGAAAGTACGAGATTTAGTCAACTTGTTGAAGAGCTATTGAAAATCATTTGTGCTTTTCAGCTTGACACAGGTTTGGAGT.*ATGCAAACAGCTATAATTTTGCAAAAAAGGAAAATAACTCTCCTGAACATCTAAAAGATGAAGTTTCTATCATCCAAAGTATGGGCTACAGAAACCGTGCCAAAAGACTTCTACAGAGTGAACCCGAAAATCCTTCCTTG",
        ".{1989}CACAACTAAGGAACGTCAAGAGATACAGAATCCAAATTTTACCGCACCTGGTCAAGAATTTCTGTCTAAATCTCATTTGTATGAACATCTGACTTTGGAAAAATCTTCAAGCAATTTAGCAGTTTCAGGACATCCATTTTATCAAGTTTCTGCTACAAGAAATGAAAAAATGAGACACTTGATTACTACAGGCAGACCAACCAAAGTCTTTGTTCCACCTTTTAAAACTAAATCACATTTTCACAGAGTTGAACAGTGTGTTAGGAATATTAACTTGGAGGAAAACAGACAAAAGCAAAACATTGATGGACATGGCTCTGATGATAGTAA
        AAATAAGATTAATGACAATGAGATTCATCAGTTTAACAAAAACAACTCCAATCAAGCAGTAGCTGTAACTTTCACAAAGTGTGAAGAAGAACCTTTAG.*
        ATTTAATTACAAGTCTTCAGAATGCCAGAGATATACAGGATATGCGAATTAAGAAGAAACAAAGGCAACGCGTCTTTCCACAGCCAGGCAGTCTGTATCTTGCAAAAACATCCACTCTGCCTCGAATCTCTCTGAAAGCAGCAGTAGGAGGCCAAGTTCCCTCTGCGTGTTCTCATAAACAG.*CTGTATACGTATGGCGTTTCTAAACATTGCATAAAAATTAACAGCAAAA
        ATGCAGAGTCTTTTCAGTTTCACACTGAAGATTATTTTGGTAAGGAAAGTTTATGGACTGGAAAAGGAATACAGTTGGCTGATGGTGGATGGCTCATACC
        CTCCAATGATGGAAAGGCTGGAAAAGAAGAATTTTATAG.*GGCTCTGTGTGACACTCCAGGTGTGGATCCAAAGCTTATTTCTAGAATTTGGGTTTATAATCACTATA
        GATGGATCATATGGAAACTGGCAGCTATGGAATGTGCCTTTCCTAAGGAATTTGCTAATAGATGCCTAAGCCCAGAAAGGGTGCTTCTTCAACTAAAATA
        CAG"] {
            let r = re::new(s);
            let safa: SAFA<char> = SAFA::new("ACTGactg", &r);
            println!{"Regex: {:#?}",s};
            let mut states = HashSet::new();
            let mut ntrans: usize = 0;
            for d in safa.deltas() {
               states.insert(d.0);
               ntrans = ntrans + 1; 
             }
            println!{"N States: {:#?}",states.len()};
            println!{"N Trans: {:#?}",ntrans};
        }
    }

    #[cfg(feature = "plot")]
    #[test]
    fn test_safa_pdf() {
        let r = re::new("(?=a.*b.*)acb$");
        let safa = SAFA::new("abc", &r);
        safa.write_pdf("safa3").unwrap();
        // let strdoc = "baababab";
        // let doc = strdoc.chars().collect();

        // println!("DELTAS");
        // for d in safa.deltas() {
        //     println!("{}, {}, {}", d.0, d.1, d.2.index());
        // }
        // println!("SOLUTION for: {}", strdoc);
        // println!("{:?}", safa.solve(&doc));
    }
}<|MERGE_RESOLUTION|>--- conflicted
+++ resolved
@@ -707,14 +707,6 @@
     }
 
     #[test]
-<<<<<<< HEAD
-    fn test_safa_pdf() {
-        let r = re::simpl(re::new("^[a-c]*b$"));
-        let safa = SAFA::new("abcd", &r);
-        safa.write_pdf("safa2").unwrap();
-        let strdoc = "baababab";
-        let doc = strdoc.chars().collect();
-=======
     fn test_safa_validate() {
         let abvec: Vec<char>= (0..128).filter_map(std::char::from_u32).collect();
         let ab: String = abvec.iter().collect();
@@ -727,7 +719,7 @@
         let abvec: Vec<char>= (0..128).filter_map(std::char::from_u32).collect();
         let ab: String = abvec.iter().collect();
         for s in vec![r"(?=.*[A-Z].*[A-Z])(?=.*[!%^@#$&*])(?=.*[0-9].*[0-9])(?=.*[a-z].*[a-z].*[a-z]).{12}$"] {
-            let r = re::new(s);
+            let r = re::simpl(re::new(s));
             let safa = SAFA::new(&ab, &r);
             println!{"Regex: {:#?}",s};
             let mut states = HashSet::new();
@@ -749,8 +741,6 @@
             assert_ne!(sol,None);
         }
     }
->>>>>>> bce29a1a
-
 
     #[test]
     fn test_safa_validate_pihole_syntax() {
@@ -770,7 +760,7 @@
         r"^mads\.",
         "^pixels?[-.]",
         "^stat(s|istics)?[0-9]*[_.-]"] {
-            let r = re::new(s);
+            let r = re::simpl(re::new(s));
             let safa = SAFA::new(&ab, &r);
             println!{"Regex: {:#?}",s};
             let mut states = HashSet::new();
@@ -790,7 +780,7 @@
         let abvec: Vec<char>= (0..128).filter_map(std::char::from_u32).collect();
         let ab: String = abvec.iter().collect();
         for s in vec![r"^(?!you).*tube\.",r"\.ir\.{5}$","porn|sex|xxx"] {
-            let r = re::new(s);
+            let r = re::simpl(re::new(s));
             let safa = SAFA::new(&ab, &r);
             // let safa = SAFA::new("abcdefghijklmnopqrstuvwxyz", &r);
             println!{"Regex: {:#?}",s};
@@ -816,7 +806,7 @@
         let abvec: Vec<char>= (0..128).filter_map(std::char::from_u32).collect();
         let ab: String = abvec.iter().collect();
         for s in vec![",[1-9][0-9]{9},",r"[0-9]{1,6}\ [a-zA-z\ ]*\ (CT|BLVD|ST|DR|AVE|PL|COURT|BOULEVARD)[a-zA-z0-9\ ]*,[A-Z0-9a-z]*,[A-Z]*,[A-Z\ ]*,[A-Z]{2},[A-Z]*,[1-9][0-9]{8},"] {
-            let r = re::new(s);
+            let r = re::simpl(re::new(s));
             let safa: SAFA<char> = SAFA::new(&ab, &r);
             println!{"Regex: {:#?}",s};
             let mut states = HashSet::new();
@@ -842,7 +832,7 @@
         CTCCAATGATGGAAAGGCTGGAAAAGAAGAATTTTATAG.*GGCTCTGTGTGACACTCCAGGTGTGGATCCAAAGCTTATTTCTAGAATTTGGGTTTATAATCACTATA
         GATGGATCATATGGAAACTGGCAGCTATGGAATGTGCCTTTCCTAAGGAATTTGCTAATAGATGCCTAAGCCCAGAAAGGGTGCTTCTTCAACTAAAATA
         CAG"] {
-            let r = re::new(s);
+            let r = re::simpl(re::new(s));
             let safa: SAFA<char> = SAFA::new("ACTGactg", &r);
             println!{"Regex: {:#?}",s};
             let mut states = HashSet::new();
