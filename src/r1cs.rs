use crate::dfa::DFA;
use bitvec::prelude::*;
use circ::cfg::*;
use circ::ir::{opt::*, proof::Constraints, term::*};
use circ::target::r1cs::{opt::reduce_linearities, trans::to_r1cs, ProverData, VerifierData};
use ff::PrimeField;
use fxhash::FxHashMap;
use generic_array::typenum;
use itertools::Itertools;
use neptune::{
    poseidon::PoseidonConstants,
    sponge::api::{IOPattern, SpongeAPI, SpongeOp},
    sponge::vanilla::{Mode, Sponge, SpongeTrait},
    Strength,
};
use rug::{
    integer::Order,
    ops::{RemRounding, RemRoundingAssign},
    rand::RandState,
    Integer,
};
use std::collections::HashSet;
use std::time::{Duration, Instant};
type G1 = pasta_curves::pallas::Point;
type G2 = pasta_curves::vesta::Point;
use nova_snark::traits::Group; // use F here instead TODO

static POSEIDON_NUM: usize = 238; // jess took literal measurement and 238 is the real diff

#[derive(Debug, Clone)]
pub enum JBatching {
    NaivePolys,
    Plookup,
    Nlookup,
}

// circuit values
fn new_const<I>(i: I) -> Term
// constants
where
    Integer: From<I>,
{
    leaf_term(Op::Const(Value::Field(cfg().field().new_v(i))))
}
fn new_bool_const(b: bool) -> Term
// constants
{
    leaf_term(Op::Const(Value::Bool(b)))
}

fn new_var(name: String) -> Term {
    // empty holes
    leaf_term(Op::Var(name, Sort::Field(cfg().field().clone())))
}

fn new_bool_var(name: String) -> Term {
    // empty holes
    leaf_term(Op::Var(name, Sort::Bool))
}

fn new_wit<I>(i: I) -> Value
// wit values
where
    Integer: From<I>,
{
    Value::Field(cfg().field().new_v(i))
}

fn new_bool_wit(b: bool) -> Value
// wit values
{
    Value::Bool(b)
}

// feild ops
fn denom(i: usize, evals: &Vec<(Integer, Integer)>) -> Integer {
    let mut res = Integer::from(1);
    for j in (0..evals.len()).rev() {
        if i != j {
            res *= evals[i].0.clone() - &evals[j].0; //.rem_floor_assign(cfg().field().modulus().clone());
                                                     //res.rem_floor(cfg().field().modulus());
        } // TODO
    }

    // find inv in feild
    let inv = res.invert(cfg().field().modulus()).unwrap();

    return inv;
}

fn vanishing(xs: HashSet<usize>) -> Vec<Integer> {
    let mut evals = vec![];
    for xi in xs.into_iter() {
        evals.push((Integer::from(xi), Integer::from(0)));
    }
    // note we don't just want y = 0
    let mut rand = RandState::new();
    evals.push((
        cfg().field().modulus().clone().random_below(&mut rand),
        cfg().field().modulus().clone().random_below(&mut rand),
    )); // todo different? - check not in domain

    lagrange_field(evals)
}

fn lagrange_field(evals: Vec<(Integer, Integer)>) -> Vec<Integer> {
    let num_pts = evals.len();
    //println!("evals = {:#?}", evals);

    let mut coeffs = vec![Integer::from(0); num_pts];
    for i in 0..num_pts {
        // make l_i
        let mut l_i = vec![Integer::from(0); num_pts];
        l_i[0] = denom(i, &evals);

        let mut new_l_i = vec![Integer::from(0); num_pts];
        for k in 0..num_pts {
            if k != i {
                new_l_i = vec![Integer::from(0); num_pts];
                let mut range = (0..k).rev();
                if k < i {
                    range = (0..(k + 1)).rev();
                }
                for j in range {
                    new_l_i[j + 1] += &l_i[j];
                    new_l_i[j] -= &evals[k].0 * &l_i[j];
                    //println!("new_li j, j+1 = {:#?}, {:#?}", new_l_i[j], new_l_i[j + 1]);
                }
                l_i = new_l_i;
            }
        }

        //println!("li = {:#?}", l_i);
        // mult y's
        for k in 0..num_pts {
            coeffs[k] += &evals[i].1 * &l_i[k];
            coeffs[k].rem_floor_assign(cfg().field().modulus());
            //.div_rem_euc(&cfg().field().modulus());
            /*let (_, rem) = coeffs[k]
                .clone()
                .div_rem_euc(cfg().field().modulus().clone());
            coeffs[k] = rem;
            */
        }
    }

    return coeffs;
}
// calculate multilinear extension from evals of univariate
fn mle_from_pts(pts: Vec<Integer>) -> Vec<Integer> {
    let num_pts = pts.len();
    if num_pts == 1 {
        return vec![pts[0].clone()];
    }

    let h = num_pts / 2;
    println!("num_pts {}, h {}", num_pts, h);

    let mut l = mle_from_pts(pts[..h].to_vec());
    let mut r = mle_from_pts(pts[h..].to_vec());

    for i in 0..r.len() {
        r[i] -= &l[i];
        l.push(r[i].clone().rem_floor(cfg().field().modulus()));
    }

    l
}

// to compute g coeffs each sum check round
// "mle" is coeffs of mle [const, ...]
// "at" should be rev([rand_0, rand_i, ...., -1, {0,1}, {0,1} ...])
// the -1 slot is the "hole" (this will only create a degree 1 univar poly)
// returns [coeff (of "hole"), constant]
// if there is no hole, this will return [0, full result]
fn mle_partial_eval(mle: &Vec<Integer>, at: &Vec<Integer>) -> (Integer, Integer) {
    let base: usize = 2;
    println!("mle len {:#?} at len {:#?}", mle.len(), at.len());
    assert!(base.pow(at.len() as u32 - 1) <= mle.len());
    assert!(base.pow(at.len() as u32) >= mle.len()); // number of combos = coeffs
                                                     // mle could potentially be computed faster w/better organization .... ugh. we could be optimizing this till we die
                                                     // it's "prover work" tho, so whatever for now

    let mut coeff = Integer::from(0);
    let mut con = Integer::from(0);
    for i in 0..(mle.len()) {
        // for each term
        let mut new_term = mle[i].clone();
        //println!("new term {:#?}", new_term);
        let mut hole_included = false;
        for j in 0..at.len() {
            // for each possible var in this term
            hole_included = hole_included || (((i / base.pow(j as u32)) % 2 == 1) && (at[j] == -1));
            //println!("hole? {:#?}", hole_included);
            if ((i / base.pow(j as u32)) % 2 == 1) && (at[j] != -1) {
                // is this var in this term? AND is this var NOT the hole?
                new_term *= &at[j];
                //println!("new term after mul {:#?}", new_term);
                // note this loop is never triggered for constant :)
            }
        }
        // does this eval belong as a hole coeff? (does this term include the hole?)
        //println!("hole @ end of term? {:#?}", hole_included);
        if hole_included {
            coeff += new_term;
        } else {
            con += new_term;
        }
    }

    (
        coeff.rem_floor(cfg().field().modulus()),
        con.rem_floor(cfg().field().modulus()),
    )
}

// for sum check, computes the sum of many mle univar slices
// takes mle coeffs, and rands = [r_0, r_1,...], leaving off the hole and x_i's
fn mle_sum_evals(mle: &Vec<Integer>, rands: &Vec<Integer>) -> (Integer, Integer) {
    let mut sum_coeff = Integer::from(0);
    let mut sum_con = Integer::from(0);
    let hole = rands.len();
    let total = (mle.len() as f32).log2().ceil() as usize; // total # mle terms

    println!("#r: {:#?}, #total: {:#?}", hole, total);

    let num_x = total - hole - 1;
    assert!(num_x >= 0, "batch size too small for nlookup");
    let mut opts = vec![];
    for i in 0..num_x {
        opts.push(Integer::from(0));
        opts.push(Integer::from(1));
    }

    for mut combo in opts.into_iter().permutations(num_x).unique() {
        println!("combo: {:#?}", combo);

        let mut eval_at = rands.clone();
        eval_at.push(Integer::from(-1));
        eval_at.append(&mut combo);
        println!("eval at: {:#?}", eval_at.clone());
        let (coeff, con) = mle_partial_eval(mle, &eval_at.into_iter().rev().collect());
        println!("mle partial {:#?}, {:#?}", coeff, con);

        sum_coeff += &coeff;
        sum_con += &con;
    }
    println!("mle sums {:#?}, {:#?}", sum_coeff, sum_con);
    (
        sum_coeff.rem_floor(cfg().field().modulus()),
        sum_con.rem_floor(cfg().field().modulus()),
    )
}

fn horners_eval(coeffs: Vec<Integer>, x_lookup: Integer) -> Integer {
    let num_c = coeffs.len();
    let mut horners = coeffs[num_c - 1].clone() * &x_lookup;
    for i in (1..(num_c - 1)).rev() {
        let temp = coeffs[i].clone() + &horners;
        horners = temp * &x_lookup;
        //horners = &x_lookup * (&horners + &coeffs[i]);
    }
    horners += &coeffs[0];
    horners.rem_floor(cfg().field().modulus())
}

// coeffs = [constant, x, x^2 ...]
fn horners_circuit_vars(coeffs: &Vec<Term>, x_lookup: Term) -> Term {
    let num_c = coeffs.len();
    //println!("coeffs = {:#?}", coeffs);

    let mut horners = term(
        Op::PfNaryOp(PfNaryOp::Mul),
        vec![coeffs[num_c - 1].clone(), x_lookup.clone()],
    );
    for i in (1..(num_c - 1)).rev() {
        horners = term(
            Op::PfNaryOp(PfNaryOp::Mul),
            vec![
                x_lookup.clone(),
                term(
                    Op::PfNaryOp(PfNaryOp::Add),
                    vec![horners, coeffs[i].clone()],
                ),
            ],
        );
    }

    // constant
    horners = term(
        Op::PfNaryOp(PfNaryOp::Add),
        vec![horners, coeffs[0].clone()],
    );

    horners
}

// if your mult terms are not yet CirC Terms
fn horners_circuit_const(coeffs: Vec<Integer>, x_lookup: Term) -> Term {
    let mut vars = vec![];
    for c in coeffs {
        vars.push(new_const(c));
    }

    horners_circuit_vars(&vars, x_lookup)
}

pub struct R1CS<'a, F: PrimeField> {
    dfa: &'a DFA,
    batching: JBatching,
    assertions: Vec<Term>,
    // perhaps a misleading name, by "public inputs", we mean "circ leaves these wires exposed from
    // the black box, and will not optimize them away"
    // at the nova level, we will "reprivitize" everything, it's just important to see the hooks
    // sticking out here
    pub_inputs: Vec<Term>,
    batch_size: usize,
    doc: Vec<String>,
    is_match: bool,
    pc: PoseidonConstants<F, typenum::U2>,
    commitment: Option<F>,
}

impl<'a, F: PrimeField> R1CS<'a, F> {
    pub fn new(
        dfa: &'a DFA,
        doc: &Vec<String>,
        batch_size: usize,
        pcs: PoseidonConstants<F, typenum::U2>,
    ) -> Self {
        let is_match = dfa.is_match(doc);
        println!("Match? {:#?}", is_match);

        // run cost model (with Poseidon) to decide batching
<<<<<<< HEAD
        let batching: JBatching = Self::opt_cost_model_select(
            &dfa,
            batch_size,
            batch_size,
            dfa.is_match(&doc),
            doc.len(),
        );
=======
        let batching: JBatching = Self::opt_cost_model_select(&dfa, batch_size, dfa.is_match(doc));
>>>>>>> 102e9d13

        Self {
            dfa,
            batching: JBatching::NaivePolys, // TODO
            assertions: Vec::new(),
            pub_inputs: Vec::new(),
            batch_size,
            doc: doc.clone(),
            is_match,
            pc: pcs,
            commitment: None,
        }
    }

    pub fn gen_commitment(&mut self) {
        let mut hash = vec![F::from(0)];
        for c in self.doc.clone().into_iter() {
            let mut sponge = Sponge::new_with_constants(&self.pc, Mode::Simplex);
            let acc = &mut ();

            let parameter = IOPattern(vec![SpongeOp::Absorb(2), SpongeOp::Squeeze(1)]);
            sponge.start(parameter, None, acc);
            SpongeAPI::absorb(
                &mut sponge,
                2,
<<<<<<< HEAD
                &[hash[0], F::from(self.dfa.ab_to_num(c) as u64)],
=======
                &[hash[0], F::from(self.dfa.ab_to_num(&c.to_string()))],
>>>>>>> 102e9d13
                acc,
            );
            hash = SpongeAPI::squeeze(&mut sponge, 1, acc);
            sponge.finish(acc).unwrap();
        }
        println!("commitment = {:#?}", hash.clone());
        self.commitment = Some(hash[0]);
    }

    // seed Questions todo
    fn prover_random_from_seed(&self, s: usize) -> Integer {
        let mut seed = F::from(s as u64); // TODO GEN
        let mut sponge = Sponge::new_with_constants(&self.pc, Mode::Simplex);
        let acc = &mut ();
        let parameter = IOPattern(vec![SpongeOp::Absorb(1), SpongeOp::Squeeze(1)]);

        sponge.start(parameter, None, acc);
        SpongeAPI::absorb(&mut sponge, 1, &[seed], acc);
        let rand = SpongeAPI::squeeze(&mut sponge, 1, acc);
        sponge.finish(acc).unwrap();

        Integer::from_digits(rand[0].to_repr().as_ref(), Order::Lsf)
    }

    fn lagrange_from_dfa(&self) -> Vec<Integer> {
        let mut evals = vec![];
        for (si, c, so) in self.dfa.deltas() {
            evals.push((
<<<<<<< HEAD
                Integer::from(si * self.dfa.nchars() + self.dfa.ab_to_num(c)),
=======
                Integer::from(si * (self.dfa.ab.len() as u64) + self.dfa.ab_to_num(&c.to_string())),
>>>>>>> 102e9d13
                Integer::from(so),
            ));
        }

        lagrange_field(evals)
    }

    fn r1cs_conv(&self) -> (ProverData, VerifierData) {
        let time = Instant::now();
        let cs = Computation::from_constraint_system_parts(
            self.assertions.clone(),
            self.pub_inputs.clone(),
        );

        let mut css = Computations::new();
        css.comps.insert("main".to_string(), cs);
        let css = opt(
            css,
            vec![
                Opt::ScalarizeVars,
                Opt::Flatten,
                Opt::Sha,
                Opt::ConstantFold(Box::new([])),
                // Tuples must be eliminated before oblivious array elim
                Opt::Tuple,
                Opt::ConstantFold(Box::new([])),
                Opt::Obliv,
                // The obliv elim pass produces more tuples, that must be eliminated
                Opt::Tuple,
                Opt::LinearScan,
                // The linear scan pass produces more tuples, that must be eliminated
                Opt::Tuple,
                Opt::Flatten,
                Opt::ConstantFold(Box::new([])),
            ],
        );
        let (mut prover_data, verifier_data) = to_r1cs(css.get("main").clone(), cfg());

        println!(
            "Pre-opt R1cs size (no hashes): {}",
            prover_data.r1cs.constraints().len()
        );
        // println!("Prover data {:#?}", prover_data);
        prover_data.r1cs = reduce_linearities(prover_data.r1cs, cfg());

        //println!("Prover data {:#?}", prover_data);
        let ms = time.elapsed().as_millis();
        println!(
            "Final R1cs size (no hashes): {}",
            prover_data.r1cs.constraints().len()
        );
        println!("r1cs conv: {:#?}", ms);

        return (prover_data, verifier_data);
    }

    pub fn to_r1cs(&mut self) -> (ProverData, VerifierData) {
        match self.batching {
            JBatching::NaivePolys => self.to_polys(),
            JBatching::Nlookup => self.to_nlookup(),
            JBatching::Plookup => todo!(), //gen_wit_i_plookup(round_num, current_state, doc, batch_size),
        }
    }

    // TODO batch size (1 currently)
    fn to_polys(&mut self) -> (ProverData, VerifierData) {
        let l_time = Instant::now();
        let coeffs = self.lagrange_from_dfa();
        let lag_ms = l_time.elapsed().as_millis();
        //println!("lagrange coeffs {:#?}", coeffs);

<<<<<<< HEAD
        // hash the in state and char -> Integer::from(si * (dfa.chars.len() as usize) + dfa.ab_to_num(c))
=======
        // hash the in state and char -> Integer::from(si * (dfa.ab.len() as u64) + dfa.ab_to_num(c))
>>>>>>> 102e9d13
        let x_lookup = term(
            Op::PfNaryOp(PfNaryOp::Add),
            vec![
                term(
                    Op::PfNaryOp(PfNaryOp::Mul),
                    vec![
                        new_var("current_state".to_owned()),
<<<<<<< HEAD
                        new_const(self.dfa.nchars()),
=======
                        new_const(self.dfa.ab.len() as u64),
>>>>>>> 102e9d13
                    ],
                ),
                new_var("char".to_owned()),
            ],
        );

        // next_state
        let eq = term(
            Op::Eq,
            vec![
                new_var("next_state".to_owned()),
                horners_circuit_const(coeffs, x_lookup),
            ],
        );

        // final state (non) match check
        let mut vanishing_poly;
        let mut final_states = self.dfa.get_final_states();
        let mut non_final_states = self.dfa.get_non_final_states();

        let v_time = Instant::now();
        if self.is_match {
            //println!("MEMBERSHIP");
            //println!("in states: {:#?}", final_states);
            // proof of membership
            vanishing_poly =
                horners_circuit_const(vanishing(final_states), new_var("next_state".to_owned()));
        } else {
            //println!("NONMEMBERSHIP");
            //println!("in states: {:#?}", non_final_states);
            vanishing_poly = horners_circuit_const(
                vanishing(non_final_states),
                new_var("next_state".to_owned()),
            );
        }
        let vanish_ms = v_time.elapsed().as_millis();

        println!("lag {:#?}, vanish {:#?}", lag_ms, vanish_ms);

        let match_term = term(
            Op::Ite,
            vec![
                term(
                    Op::Eq,
                    vec![
                        new_var("round_num".to_owned()),
                        new_const(self.doc.len() - 1), // TODO make private
                    ],
                ), // if in final round
                term(Op::Eq, vec![vanishing_poly, new_const(0)]), // true -> check next_state (not) in final_states
                new_bool_const(true),                             // not in correct round
            ],
        );

        let round_term = term(
            Op::Eq,
            vec![
                new_var("next_round_num".to_owned()),
                term(
                    Op::PfNaryOp(PfNaryOp::Add),
                    vec![new_var("round_num".to_owned()), new_const(1)],
                ),
            ],
        );

        self.assertions.push(eq);
        self.assertions.push(match_term);
        self.assertions.push(round_term);

        self.pub_inputs.push(new_var("round_num".to_owned()));
        self.pub_inputs.push(new_var("next_round_num".to_owned()));
        self.pub_inputs.push(new_var("current_state".to_owned()));
        self.pub_inputs.push(new_var("char".to_owned()));
        self.pub_inputs.push(new_var("next_state".to_owned()));

        self.r1cs_conv()
    }

    // for use at the end of sum check
    // eq([x0,x1,x2...],[e0,e1,e2...])
    fn bit_eq_circuit(&mut self, m: usize, q_name: String) -> Term {
        let mut eq = new_const(1); // dummy, not used

        for i in 0..m {
            let next = term(
                Op::PfNaryOp(PfNaryOp::Add),
                vec![
                    term(
                        Op::PfNaryOp(PfNaryOp::Mul),
                        vec![
                            new_var(format!("{}_q_{}", q_name, i)),
                            new_var(format!("eq_j_{}", i)),
                        ],
                    ),
                    term(
                        Op::PfNaryOp(PfNaryOp::Mul),
                        vec![
                            term(
                                Op::PfNaryOp(PfNaryOp::Add),
                                vec![
                                    new_const(1),
                                    term(
                                        Op::PfUnOp(PfUnOp::Neg),
                                        vec![new_var(format!("{}_q_{}", q_name, i))],
                                    ),
                                ],
                            ),
                            term(
                                Op::PfNaryOp(PfNaryOp::Add),
                                vec![
                                    new_const(1),
                                    term(
                                        Op::PfUnOp(PfUnOp::Neg),
                                        vec![new_var(format!("eq_j_{}", i))],
                                    ),
                                ],
                            ),
                        ],
                    ),
                ],
            );

            self.pub_inputs.push(new_var(format!("{}_q_{}", q_name, i)));
            self.pub_inputs.push(new_var(format!("eq_j_{}", i)));

            if i == 0 {
                eq = next;
            } else {
                eq = term(Op::PfNaryOp(PfNaryOp::Mul), vec![eq, next]);
            }
        }

        eq
    }

    // C_1 = LHS/"claim"
    fn sum_check_circuit(&mut self, C_1: Term, num_rounds: usize) {
        // first round claim
        let mut claim = C_1.clone();

        for j in 1..=num_rounds {
            // P makes a claim g_j(X_j) about a univariate slice of its large multilinear polynomial
            // g_j is degree 1 in our case (woo constant time evaluation)

            // V checks g_{j-1}(r_{j-1}) = g_j(0) + g_j(1)
            let g_j = term(
                Op::PfNaryOp(PfNaryOp::Add),
                vec![
                    new_var(format!("sc_g_{}_coeff", j)),
                    term(
                        Op::PfNaryOp(PfNaryOp::Add),
                        vec![
                            new_var(format!("sc_g_{}_const", j)),
                            new_var(format!("sc_g_{}_const", j)),
                        ],
                    ),
                ],
            );

            let claim_check = term(Op::Eq, vec![claim.clone(), g_j]);

            self.assertions.push(claim_check);
            self.pub_inputs.push(new_var(format!("sc_g_{}_coeff", j)));
            self.pub_inputs.push(new_var(format!("sc_g_{}_const", j)));
            self.pub_inputs.push(new_var(format!("sc_r_{}", j)));

            // "V" chooses rand r_{j} (P chooses this with hash)
            let r_j = new_var(format!("sc_r_{}", j));

            // update claim for the next round g_j(r_j)
            claim = term(
                Op::PfNaryOp(PfNaryOp::Add),
                vec![
                    new_var(format!("sc_g_{}_const", j)),
                    term(
                        Op::PfNaryOp(PfNaryOp::Mul),
                        vec![new_var(format!("sc_g_{}_coeff", j)), r_j],
                    ),
                ],
            );

            if j == num_rounds {
                // output last g_v(r_v) claim

                let last_claim = term(
                    Op::Eq,
                    vec![claim.clone(), new_var(format!("sc_last_claim"))],
                );
                self.assertions.push(last_claim);
                self.pub_inputs.push(new_var(format!("sc_last_claim")));
            }
        }
    }

    pub fn to_nlookup(&mut self) -> (ProverData, VerifierData) {
        // generate v's
        let mut v = vec![];

        // TODO pub inputs -> can make which priv?
        for i in 0..self.batch_size {
            self.pub_inputs.push(new_var(format!("state_{}", i)));
            self.pub_inputs.push(new_var(format!("char_{}", i)));
        }

        // last state_batch is final "next_state" output
        // v_{batch-1} = (state_{batch-1}, c, state_batch)
        // v_batch = T eval check (optimization)
        self.pub_inputs
            .push(new_var(format!("state_{}", self.batch_size)));

        for i in 1..self.batch_size {
            // v_i = (state_i * (#states*#chars)) + (state_i+1 * #chars) + char_i
            let v_i = term(
                Op::PfNaryOp(PfNaryOp::Add),
                vec![
                    term(
                        Op::PfNaryOp(PfNaryOp::Add),
                        vec![
                            term(
                                Op::PfNaryOp(PfNaryOp::Mul),
                                vec![
                                    new_var(format!("state_{}", i - 1)),
<<<<<<< HEAD
                                    new_const(self.dfa.nstates() * self.dfa.nchars()),
=======
                                    new_const(self.dfa.nstates() * self.dfa.ab.len()),
>>>>>>> 102e9d13
                                ],
                            ),
                            term(
                                Op::PfNaryOp(PfNaryOp::Mul),
                                vec![
                                    new_var(format!("state_{}", i)),
<<<<<<< HEAD
                                    new_const(self.dfa.nchars()),
=======
                                    new_const(self.dfa.ab.len() as u64),
>>>>>>> 102e9d13
                                ],
                            ),
                        ],
                    ),
                    new_var(format!("char_{}", i)),
                ],
            );
            v.push(v_i);
        }
        //v.push(new_var(format!("v_for_T"))); // the optimization T(j) check

        // generate claim on lhs
        let mut lhs = horners_circuit_vars(&v, new_var(format!("claim_r")));
        self.pub_inputs.push(new_var(format!("claim_r")));

        // size of table (T -> mle)
        let sc_l = (self.dfa.trans.len() as f64).log2().ceil() as usize;
        println!("table size: {}", self.dfa.trans.len());
        println!("sum check rounds: {}", sc_l);

        self.sum_check_circuit(lhs, sc_l);

        // calculate eq's
        // TODO check ordering correct
        // TODO pub wits for eq circ
        let mut eq_evals = vec![];
        for i in 0..v.len() {
            eq_evals.push(self.bit_eq_circuit(sc_l, format!("eq{}", i)));
        }
        horners_circuit_vars(&eq_evals, new_var(format!("claim_r")));

        // add last v_m+1 check (for T(j) optimization) - TODO

        self.r1cs_conv()
    }

    pub fn gen_wit_i(
        &self,
        round_num: usize,
        current_state: usize,
    ) -> (FxHashMap<String, Value>, usize) {
        match self.batching {
            JBatching::NaivePolys => self.gen_wit_i_polys(round_num, current_state),
            JBatching::Nlookup => self.gen_wit_i_nlookup(round_num, current_state),
            JBatching::Plookup => todo!(), //gen_wit_i_plookup(round_num, current_state, doc, batch_size),
        }
    }

    fn gen_wit_i_nlookup(
        &self,
        batch_num: usize,
        current_state: usize,
    ) -> (FxHashMap<String, Value>, usize) {
        let mut wits = FxHashMap::default();

        // TODO - what needs to be public?

        // generate claim r
        let claim_r = self.prover_random_from_seed(5); // TODO make general

        wits.insert(format!("claim_r"), new_wit(claim_r));

        // generate claim v's (well, v isn't a real named var, generate the states/chars)
        let mut state_i = current_state;
        let mut next_state = 0;
        let mut v = vec![];
        for i in 0..self.batch_size {
<<<<<<< HEAD
            println!("overflow? {:#?}", batch_num * self.batch_size + i);
            let c = self
                .doc
                .chars()
                .nth((batch_num * self.batch_size + i) as usize)
                .unwrap();
            next_state = self.dfa.delta(state_i, c).unwrap();
=======
            let c = self.doc[batch_num * self.batch_size + i].clone();
            next_state = self.dfa.delta(&state_i, &c.to_string()).unwrap();
>>>>>>> 102e9d13

            wits.insert(format!("state_{}", i), new_wit(state_i));
            wits.insert(format!("char_{}", i), new_wit(self.dfa.ab_to_num(&c.to_string())));

            // v_i = (state_i * (#states*#chars)) + (state_i+1 * #chars) + char_i

            v.push(
                Integer::from(
                    (state_i * self.dfa.nstates() * self.dfa.nchars())
                        + (next_state * self.dfa.nchars())
                        + self.dfa.ab_to_num(c),
                )
                .rem_floor(cfg().field().modulus()),
            );
        }
        // last state
        wits.insert(format!("state_{}", self.batch_size), new_wit(state_i));

        //v.push(Integer::from(4)); // dummy!! TODO
        //wits.insert(format!("v_for_T"), new_wit(4));

        println!("v: {:#?}", v.clone());

        // generate T
        let mut table = vec![];
        for (ins, c, out) in self.dfa.deltas() {
            table.push(
                Integer::from(
                    (ins * self.dfa.nstates() * self.dfa.nchars())
                        + (out * self.dfa.nchars())
                        + self.dfa.ab_to_num(c),
                )
                .rem_floor(cfg().field().modulus()),
            );
        }

        // need to round out table size
        let base: usize = 2;
        while table.len() < base.pow((table.len() as f32).log2().ceil() as u32) {
            table.push(
                Integer::from(
                    (self.dfa.nstates() * self.dfa.nstates() * self.dfa.nchars())
                        + (self.dfa.nstates() * self.dfa.nchars())
                        + self.dfa.nchars(),
                )
                .rem_floor(cfg().field().modulus()),
            );
        }

        println!("table: {:#?}", table);
        let mle_T = mle_from_pts(table.clone());

        // generate polynomial g's for sum check
        let mut sc_rs = vec![];

        println!("T mle coeffs: {:#?}", mle_T);
        let mut g_coeff = Integer::from(0);
        let mut g_const = Integer::from(0);
        for i in 1..=self.batch_size {
            // going to use thaler numbering for sum check
            // i don't like it either
            // + 1 {

            (g_coeff, g_const) = mle_sum_evals(&mle_T, &sc_rs);

            wits.insert(format!("sc_g_{}_coeff", i), new_wit(g_coeff.clone()));
            wits.insert(format!("sc_g_{}_const", i), new_wit(g_const.clone()));

            // new sumcheck rand for the round
            let rand = self.prover_random_from_seed(i); // TODO make gen
            sc_rs.push(rand.clone());
            wits.insert(format!("sc_r_{}", i), new_wit(rand));
        }
        // last claim = g_v(r_v)
        g_coeff *= &sc_rs[sc_rs.len() - 1];
        g_const += &g_coeff;
        let last_claim = g_const.rem_floor(cfg().field().modulus());
        wits.insert(format!("sc_last_claim"), new_wit(last_claim));

        // generate sum check eq vals
        // find qi list
        let mut qis = vec![];
        for i in 0..table.len() {
            //v.len() {
            // TODO clone elim
            qis.push(table.clone().into_iter().position(|t| t == v[i]).unwrap());

            // convert to bits
            let qi_bits: Vec<Integer> = (0..((table.len() as f32).log2().ceil() as usize))
                .map(|n| Integer::from((qis[i] >> n) & 1))
                .collect();
            println!("qi bits {:#?}", qi_bits);
            let temp_eval = mle_partial_eval(&mle_T, &qi_bits.into_iter().rev().collect());
            println!("T eval {:#?}", temp_eval);

            /*for b in bits {
                wits.insert(format!("eq{}_q_{}", i, b), new_wit(BIT));

            }*/
        }
        println!("qis {:#?}", qis);

        // sanity check, lhs = rhs

        // other
        // wits.insert(format!("round_num"), new_wit(batch_num)); // TODO circuit for this wit
        println!("wits: {:#?}", wits);
        (wits, next_state)
    }

    // TODO BATCH SIZE (rn = 1)
    fn gen_wit_i_polys(
        &self,
        round_num: usize,
<<<<<<< HEAD
        current_state: usize,
    ) -> (FxHashMap<String, Value>, usize) {
        let doc_i = self.doc.chars().nth(round_num as usize).unwrap();
        let next_state = self.dfa.delta(current_state, doc_i).unwrap();
=======
        current_state: u64,
    ) -> (FxHashMap<String, Value>, u64) {
        let doc_i = self.doc[round_num].clone();
        let next_state = self.dfa.delta(&current_state, &doc_i.clone()).unwrap();
>>>>>>> 102e9d13

        let values: FxHashMap<String, Value> = vec![
            ("round_num".to_owned(), new_wit(round_num)),
            ("next_round_num".to_owned(), new_wit(round_num + 1)),
            ("current_state".to_owned(), new_wit(current_state)),
            ("char".to_owned(), new_wit(self.dfa.ab_to_num(&doc_i))),
            ("next_state".to_owned(), new_wit(next_state)),
        ]
        .into_iter()
        .collect();

        return (values, next_state);
    }

    pub fn naive_cost_model_nohash(dfa: &'a DFA, is_match: bool) -> usize {
        // horners selection - poly of degree m * n - 1, +1 for x_lookup
<<<<<<< HEAD
        let mut cost = dfa.nstates() * dfa.nchars();
=======
        let mut cost = dfa.nstates() * dfa.ab.len();
>>>>>>> 102e9d13

        // vanishing selection for final check
        // poly of degree (# final states - 1)
        // (alt, # non final states - 1)
        // + 3 for round_num selection + 1 for next_round_num
        if is_match {
            cost += dfa.get_final_states().len() as usize + 3;
        } else {
            cost += dfa.get_non_final_states().len() as usize + 3;
        }

        cost
    }

    pub fn plookup_cost_model_nohash(dfa: &'a DFA, batch_size: usize) -> usize {
        let mut cost = 0;
        // 2 prove sequence constructions
<<<<<<< HEAD
        cost = dfa.nstates() * dfa.nchars();
=======
        cost = dfa.nstates() * dfa.ab.len();
>>>>>>> 102e9d13
        cost += batch_size;
        cost = cost * 2;

        //Batchsize creating v_i
        cost += 3 * batch_size;

        //Schwarz Zippel evals of sequence
<<<<<<< HEAD
        cost += 2 * ((dfa.nstates() * dfa.nchars()) + batch_size);
=======
        cost += 2 * ((dfa.nstates() * dfa.ab.len()) + batch_size);
>>>>>>> 102e9d13

        cost
    }

<<<<<<< HEAD
    pub fn plookup_cost_model_hash(dfa: &'a DFA<'a>, batch_size: usize) -> usize {
        let mut cost = Self::plookup_cost_model_nohash(dfa, batch_size);
=======
    pub fn plookup_cost_model_hash(dfa: &'a DFA, batch_size: usize) -> usize {
        let mut cost: usize = Self::plookup_cost_model_nohash(dfa, batch_size);
>>>>>>> 102e9d13

        //Randomized difference
        cost += 2 * POSEIDON_NUM;

        //Poseidon hash in Schwarz Zippel
        cost += POSEIDON_NUM;

        cost
    }

<<<<<<< HEAD
    pub fn nlookup_cost_model_nohash(dfa: &'a DFA<'a>, batch_size: usize) -> usize {
        let mn = dfa.nstates() * dfa.nchars();
        let log_mn = (mn as f32).log2().ceil() as usize;
        let mut cost = 0;
=======
    pub fn nlookup_cost_model_nohash(dfa: &'a DFA, batch_size: usize) -> usize {
        let mn: usize = dfa.nstates() * dfa.ab.len();
        let log_mn: usize = (mn as f32).log2().ceil() as usize;
        let mut cost: usize = 0;
>>>>>>> 102e9d13

        //Multiplications
        cost += batch_size + 1;

        //Sum-check additions
        cost += log_mn * 3;

        //eq calc
        cost += (batch_size + 1) * log_mn;

        //horners
        cost += batch_size * 2;

        //v_i creation
        cost += batch_size * 3;

        cost
    }

<<<<<<< HEAD
    pub fn nlookup_cost_model_hash(dfa: &'a DFA<'a>, batch_size: usize) -> usize {
        let mn = dfa.nstates() * dfa.nchars();
        let log_mn = (mn as f32).log2().ceil() as usize;
=======
    pub fn nlookup_cost_model_hash(dfa: &'a DFA, batch_size: usize) -> usize {
        let mn: usize = dfa.nstates() * dfa.ab.len();
        let log_mn: usize = (mn as f32).log2().ceil() as usize;
>>>>>>> 102e9d13
        let mut cost = Self::nlookup_cost_model_nohash(dfa, batch_size);

        //R generation hashes
        cost += POSEIDON_NUM;

        //Sum check poseidon hashes
        cost += log_mn * POSEIDON_NUM;

        cost
    }

    pub fn full_round_cost_model_nohash(
        dfa: &'a DFA<'a>,
        batch_size: usize,
        lookup_type: JBatching,
        is_match: bool,
    ) -> usize {
        let mut cost = match lookup_type {
            JBatching::NaivePolys => Self::naive_cost_model_nohash(dfa, is_match) * batch_size,
            JBatching::Nlookup => Self::nlookup_cost_model_nohash(dfa, batch_size),
            JBatching::Plookup => Self::plookup_cost_model_nohash(dfa, batch_size),
        };
        cost
    }

    pub fn full_round_cost_model(
        dfa: &'a DFA,
        batch_size: usize,
        lookup_type: JBatching,
        is_match: bool,
    ) -> usize {
        let mut cost = match lookup_type {
            JBatching::NaivePolys => Self::naive_cost_model_nohash(dfa, is_match) * batch_size,
            JBatching::Nlookup => Self::nlookup_cost_model_hash(dfa, batch_size),
            JBatching::Plookup => Self::plookup_cost_model_hash(dfa, batch_size),
        };
        cost += POSEIDON_NUM * batch_size;
        cost
    }

<<<<<<< HEAD
    pub fn opt_cost_model_select_with_batch(
        dfa: &'a DFA<'a>,
        batch_size: usize,
        is_match: bool,
        doc_length: usize,
    ) -> (JBatching, usize) {
=======
    pub fn opt_cost_model_select(dfa: &'a DFA, batch_size: usize, is_match: bool) -> JBatching {
>>>>>>> 102e9d13
        let mut opt_batching: JBatching = JBatching::NaivePolys;
        let mut cost: usize =
            Self::full_round_cost_model(dfa, batch_size, JBatching::NaivePolys, is_match);

        if Self::full_round_cost_model(dfa, batch_size, JBatching::Nlookup, is_match) < cost {
            cost = Self::full_round_cost_model(dfa, batch_size, JBatching::Nlookup, is_match);
            opt_batching = JBatching::Nlookup;
        }

        if Self::full_round_cost_model(dfa, batch_size, JBatching::Plookup, is_match) < cost {
            cost = Self::full_round_cost_model(dfa, batch_size, JBatching::Plookup, is_match);
            opt_batching = JBatching::Plookup;
        }

        (opt_batching, cost * (doc_length / batch_size))
    }

    pub fn opt_cost_model_select(
        dfa: &'a DFA<'a>,
        batch_range_lower: usize,
        batch_range_upper: usize,
        is_match: bool,
        doc_length: usize,
    ) -> JBatching {
        let mut opt_batching: JBatching = JBatching::NaivePolys;
        let mut cost = Self::full_round_cost_model(
            dfa,
            2 << batch_range_lower,
            JBatching::NaivePolys,
            is_match,
        );

        for n in batch_range_lower..batch_range_upper + 1 {
            let mut batching_and_cost: (JBatching, usize) =
                Self::opt_cost_model_select_with_batch(dfa, 2 << n, is_match, doc_length);
            if batching_and_cost.1 < cost {
                cost = batching_and_cost.1;
                opt_batching = batching_and_cost.0;
            }
        }
        opt_batching
    }
}

#[cfg(test)]
mod tests {

    use crate::dfa::DFA;
    use crate::regex::Regex;
    use crate::r1cs::*;
    use circ::cfg;
    use circ::cfg::CircOpt;
    use serial_test::serial;

    fn set_up_cfg(m: String) {
        println!("cfg set? {:#?}", cfg::is_cfg_set());
        if !cfg::is_cfg_set() {
            let m = "1019".to_owned();
            let mut circ: CircOpt = Default::default();
            circ.field.custom_modulus = m.into();

            cfg::set(&circ);
        }
    }

    #[test]
    #[serial]
    fn basic_lg() {
        set_up_cfg("1019".to_owned());
        //set_up_cfg("79".to_owned());

        let points = vec![
            (Integer::from(1), Integer::from(1)),
            (Integer::from(10), Integer::from(10)),
            (Integer::from(3), Integer::from(3)),
            (Integer::from(4), Integer::from(4)),
        ];
        let coeffs = lagrange_field(points);

        let expected = vec![
            Integer::from(0),
            Integer::from(1),
            Integer::from(0),
            Integer::from(0),
        ];

        assert_eq!(coeffs, expected);
    }

    #[test]
    #[serial]
    fn lg_1() {
        set_up_cfg("1019".to_owned());

        let points = vec![
            (Integer::from(1), Integer::from(2)),
            (Integer::from(10), Integer::from(3)),
            (Integer::from(3), Integer::from(3)),
            (Integer::from(4), Integer::from(9)),
        ];
        let coeffs = lagrange_field(points);

        let expected = vec![
            Integer::from(124),
            Integer::from(742),
            Integer::from(929),
            Integer::from(245),
        ];

        assert_eq!(coeffs, expected);
    }

<<<<<<< HEAD
    fn test_func_no_hash(ab: String, regex: String, doc: String) {
=======
    fn naive_test_func_no_hash(ab: String, rstr: String, doc: String) {
>>>>>>> 102e9d13
        //set_up_cfg("1019".to_owned());

        let r = Regex::new(&rstr);
        let mut dfa = DFA::new(&ab[..], r);
        //println!("{:#?}", dfa);

<<<<<<< HEAD
        let batch_size = 2 as usize;
        let mut chars = doc.chars();
        let num_steps = doc.chars().count() as usize / batch_size;

        let sc = Sponge::<<G1 as Group>::Scalar, typenum::U2>::api_constants(Strength::Standard);
        let mut r1cs_converter = R1CS::new(&dfa, doc.clone(), batch_size, sc);
=======
        let mut chars : Vec<String> = doc.chars().map(|c| c.to_string()).collect();
        let num_steps = doc.len();

        let sc = Sponge::<<G1 as Group>::Scalar, typenum::U2>::api_constants(Strength::Standard);
        let mut r1cs_converter = R1CS::new(&dfa, &doc.chars().map(|c|c.to_string()).collect(), 1, sc);
        let (prover_data, _) = r1cs_converter.to_r1cs();
        let precomp = prover_data.clone().precompute;
        //println!("{:#?}", prover_data);
>>>>>>> 102e9d13

        for b in vec![JBatching::Nlookup] {
            r1cs_converter.batching = b.clone();
            println!("Batching {:#?}", r1cs_converter.batching);
            let (prover_data, _) = r1cs_converter.to_r1cs();
            let precomp = prover_data.clone().precompute;
            //println!("{:#?}", prover_data.r1cs);

            let mut current_state = dfa.get_init_state();

            for i in 0..num_steps {
                let (values, next_state) = r1cs_converter.gen_wit_i(i, current_state);
                //println!("VALUES ROUND {:#?}: {:#?}", i, values);
                let extd_val = precomp.eval(&values);

<<<<<<< HEAD
                prover_data.r1cs.check_all(&extd_val);
=======
            // for next i+1 round
            current_state = next_state;
        }

        println!(
            "cost model: {:#?}",
            R1CS::<<G1 as Group>::Scalar>::naive_cost_model_nohash(&dfa, dfa.is_match(&chars))
        );
        println!("actual cost: {:#?}", prover_data.r1cs.constraints().len());
        assert!(
            prover_data.r1cs.constraints().len()
                <= R1CS::<<G1 as Group>::Scalar>::naive_cost_model_nohash(&dfa, dfa.is_match(&chars))
        );
    }
>>>>>>> 102e9d13

                // for next i+1 round
                current_state = next_state;
            }

            println!(
                "cost model: {:#?}",
                R1CS::<<G1 as Group>::Scalar>::full_round_cost_model_nohash(
                    &dfa,
                    batch_size,
                    b.clone(),
                    dfa.is_match(&doc)
                )
            );
            println!("actual cost: {:#?}", prover_data.r1cs.constraints().len());
            assert!(
                prover_data.r1cs.constraints().len() as usize
                    <= R1CS::<<G1 as Group>::Scalar>::full_round_cost_model_nohash(
                        &dfa,
                        batch_size,
                        b.clone(),
                        dfa.is_match(&doc)
                    )
            );
        }
    }

    #[test]
    #[serial]
    fn naive_test() {
        test_func_no_hash("a".to_string(), "a".to_string(), "aaaa".to_string());
    }
    /*
        #[test]
        fn dfa_2() {
            test_func_no_hash("ab".to_string(), "ab".to_string(), "ab".to_string());
            test_func_no_hash("abc".to_string(), "ab".to_string(), "ab".to_string());
        }

        #[test]
        fn dfa_star() {
            test_func_no_hash("ab".to_string(), "a*b*".to_string(), "ab".to_string());
            test_func_no_hash(
                "ab".to_string(),
                "a*b*".to_string(),
                "aaaabbbbbbbbbbbbbb".to_string(),
            );
            test_func_no_hash(
                "ab".to_string(),
                "a*b*".to_string(),
                "aaaaaaaaaaab".to_string(),
            );
        }

        #[test]
        fn dfa_non_match() {
            test_func_no_hash("ab".to_string(), "a".to_string(), "b".to_string());
            test_func_no_hash(
                "ab".to_string(),
                "a*b*".to_string(),
                "aaabaaaaaaaab".to_string(),
            );
        }

        #[test]
        #[should_panic]
        fn dfa_bad_1() {
            test_func_no_hash("ab".to_string(), "a".to_string(), "c".to_string());
        }
    */
    #[test]
    fn mle_1() {
        let mut rand = RandState::new();

        let mut points: Vec<(Integer, Integer)> = vec![];
        for x in 0..8 {
            let mut lim = Integer::from(1019);
            lim.random_below_mut(&mut rand);
            points.push((Integer::from(x), lim));
        }
        println!("points: {:#?}", points);
        let uni = points.clone().into_iter().map(|(_, y)| y).collect();

        let coeffs = lagrange_field(points);
        println!("coeffs: {:#?}", coeffs);

        let mle = mle_from_pts(uni);
        println!("mle coeffs: {:#?}", mle);

        for x in vec![Integer::from(0), Integer::from(1)] {
            for y in vec![Integer::from(0), Integer::from(1)] {
                for z in vec![Integer::from(0), Integer::from(1)] {
                    let f: Integer = z.clone() + 2 * y.clone() + 4 * x.clone();

                    let uni_out = horners_eval(coeffs.clone(), f);

                    /*
                    let mle_out = &mle[0]
                        + (&mle[1] * &z)
                        + (&mle[2] * &y)
                        + (&mle[3] * &y * &z)
                        + (&mle[4] * &x)
                        + (mle[5] * &x * &z)
                        + (mle[6] * &x * &y)
                        + (mle[7] * &x * &y * &z);
                    */

                    let vec = vec![z.clone(), y.clone(), x.clone()];
                    let mle_eval = mle_partial_eval(&mle, &vec);

                    assert_eq!(mle_eval.1, uni_out);
                    //assert_eq!(mle_out, mle_eval.1);
                }
            }
        }
    }

    #[test]
    fn mle_sums() {
        let mle_T = vec![
            Integer::from(9),
            Integer::from(4),
            Integer::from(5),
            Integer::from(7),
        ];

        // generate polynomial g's for sum check
        let mut sc_rs = vec![];

        // round 1
        let (mut g_coeff, mut g_const) = mle_sum_evals(&mle_T, &sc_rs);
        assert_eq!(g_coeff, Integer::from(17));
        assert_eq!(g_const, Integer::from(22));

        sc_rs.push(Integer::from(10));

        // round 2
        (g_coeff, g_const) = mle_sum_evals(&mle_T, &sc_rs);
        assert_eq!(g_coeff, Integer::from(74));
        assert_eq!(g_const, Integer::from(59));

        sc_rs.push(Integer::from(4));

        // last V check
        (g_coeff, g_const) = mle_partial_eval(&mle_T, &sc_rs.into_iter().rev().collect());
        assert_eq!(g_coeff, Integer::from(0));
        assert_eq!(g_const, Integer::from(355));
    }
}<|MERGE_RESOLUTION|>--- conflicted
+++ resolved
@@ -332,7 +332,6 @@
         println!("Match? {:#?}", is_match);
 
         // run cost model (with Poseidon) to decide batching
-<<<<<<< HEAD
         let batching: JBatching = Self::opt_cost_model_select(
             &dfa,
             batch_size,
@@ -340,9 +339,6 @@
             dfa.is_match(&doc),
             doc.len(),
         );
-=======
-        let batching: JBatching = Self::opt_cost_model_select(&dfa, batch_size, dfa.is_match(doc));
->>>>>>> 102e9d13
 
         Self {
             dfa,
@@ -368,11 +364,7 @@
             SpongeAPI::absorb(
                 &mut sponge,
                 2,
-<<<<<<< HEAD
-                &[hash[0], F::from(self.dfa.ab_to_num(c) as u64)],
-=======
-                &[hash[0], F::from(self.dfa.ab_to_num(&c.to_string()))],
->>>>>>> 102e9d13
+                &[hash[0], F::from(self.dfa.ab_to_num(&c.to_string()) as u64)],
                 acc,
             );
             hash = SpongeAPI::squeeze(&mut sponge, 1, acc);
@@ -401,11 +393,7 @@
         let mut evals = vec![];
         for (si, c, so) in self.dfa.deltas() {
             evals.push((
-<<<<<<< HEAD
-                Integer::from(si * self.dfa.nchars() + self.dfa.ab_to_num(c)),
-=======
-                Integer::from(si * (self.dfa.ab.len() as u64) + self.dfa.ab_to_num(&c.to_string())),
->>>>>>> 102e9d13
+                Integer::from(si * self.dfa.nchars() + self.dfa.ab_to_num(&c.to_string())),
                 Integer::from(so),
             ));
         }
@@ -477,11 +465,7 @@
         let lag_ms = l_time.elapsed().as_millis();
         //println!("lagrange coeffs {:#?}", coeffs);
 
-<<<<<<< HEAD
         // hash the in state and char -> Integer::from(si * (dfa.chars.len() as usize) + dfa.ab_to_num(c))
-=======
-        // hash the in state and char -> Integer::from(si * (dfa.ab.len() as u64) + dfa.ab_to_num(c))
->>>>>>> 102e9d13
         let x_lookup = term(
             Op::PfNaryOp(PfNaryOp::Add),
             vec![
@@ -489,11 +473,7 @@
                     Op::PfNaryOp(PfNaryOp::Mul),
                     vec![
                         new_var("current_state".to_owned()),
-<<<<<<< HEAD
                         new_const(self.dfa.nchars()),
-=======
-                        new_const(self.dfa.ab.len() as u64),
->>>>>>> 102e9d13
                     ],
                 ),
                 new_var("char".to_owned()),
@@ -716,22 +696,14 @@
                                 Op::PfNaryOp(PfNaryOp::Mul),
                                 vec![
                                     new_var(format!("state_{}", i - 1)),
-<<<<<<< HEAD
                                     new_const(self.dfa.nstates() * self.dfa.nchars()),
-=======
-                                    new_const(self.dfa.nstates() * self.dfa.ab.len()),
->>>>>>> 102e9d13
                                 ],
                             ),
                             term(
                                 Op::PfNaryOp(PfNaryOp::Mul),
                                 vec![
                                     new_var(format!("state_{}", i)),
-<<<<<<< HEAD
                                     new_const(self.dfa.nchars()),
-=======
-                                    new_const(self.dfa.ab.len() as u64),
->>>>>>> 102e9d13
                                 ],
                             ),
                         ],
@@ -799,21 +771,14 @@
         let mut next_state = 0;
         let mut v = vec![];
         for i in 0..self.batch_size {
-<<<<<<< HEAD
-            println!("overflow? {:#?}", batch_num * self.batch_size + i);
-            let c = self
-                .doc
-                .chars()
-                .nth((batch_num * self.batch_size + i) as usize)
-                .unwrap();
-            next_state = self.dfa.delta(state_i, c).unwrap();
-=======
             let c = self.doc[batch_num * self.batch_size + i].clone();
             next_state = self.dfa.delta(&state_i, &c.to_string()).unwrap();
->>>>>>> 102e9d13
 
             wits.insert(format!("state_{}", i), new_wit(state_i));
-            wits.insert(format!("char_{}", i), new_wit(self.dfa.ab_to_num(&c.to_string())));
+            wits.insert(
+                format!("char_{}", i),
+                new_wit(self.dfa.ab_to_num(&c.to_string())),
+            );
 
             // v_i = (state_i * (#states*#chars)) + (state_i+1 * #chars) + char_i
 
@@ -821,7 +786,7 @@
                 Integer::from(
                     (state_i * self.dfa.nstates() * self.dfa.nchars())
                         + (next_state * self.dfa.nchars())
-                        + self.dfa.ab_to_num(c),
+                        + self.dfa.ab_to_num(&c.to_string()),
                 )
                 .rem_floor(cfg().field().modulus()),
             );
@@ -841,7 +806,7 @@
                 Integer::from(
                     (ins * self.dfa.nstates() * self.dfa.nchars())
                         + (out * self.dfa.nchars())
-                        + self.dfa.ab_to_num(c),
+                        + self.dfa.ab_to_num(&c.to_string()),
                 )
                 .rem_floor(cfg().field().modulus()),
             );
@@ -925,17 +890,10 @@
     fn gen_wit_i_polys(
         &self,
         round_num: usize,
-<<<<<<< HEAD
         current_state: usize,
     ) -> (FxHashMap<String, Value>, usize) {
-        let doc_i = self.doc.chars().nth(round_num as usize).unwrap();
-        let next_state = self.dfa.delta(current_state, doc_i).unwrap();
-=======
-        current_state: u64,
-    ) -> (FxHashMap<String, Value>, u64) {
         let doc_i = self.doc[round_num].clone();
         let next_state = self.dfa.delta(&current_state, &doc_i.clone()).unwrap();
->>>>>>> 102e9d13
 
         let values: FxHashMap<String, Value> = vec![
             ("round_num".to_owned(), new_wit(round_num)),
@@ -952,11 +910,7 @@
 
     pub fn naive_cost_model_nohash(dfa: &'a DFA, is_match: bool) -> usize {
         // horners selection - poly of degree m * n - 1, +1 for x_lookup
-<<<<<<< HEAD
         let mut cost = dfa.nstates() * dfa.nchars();
-=======
-        let mut cost = dfa.nstates() * dfa.ab.len();
->>>>>>> 102e9d13
 
         // vanishing selection for final check
         // poly of degree (# final states - 1)
@@ -974,11 +928,7 @@
     pub fn plookup_cost_model_nohash(dfa: &'a DFA, batch_size: usize) -> usize {
         let mut cost = 0;
         // 2 prove sequence constructions
-<<<<<<< HEAD
         cost = dfa.nstates() * dfa.nchars();
-=======
-        cost = dfa.nstates() * dfa.ab.len();
->>>>>>> 102e9d13
         cost += batch_size;
         cost = cost * 2;
 
@@ -986,22 +936,13 @@
         cost += 3 * batch_size;
 
         //Schwarz Zippel evals of sequence
-<<<<<<< HEAD
         cost += 2 * ((dfa.nstates() * dfa.nchars()) + batch_size);
-=======
-        cost += 2 * ((dfa.nstates() * dfa.ab.len()) + batch_size);
->>>>>>> 102e9d13
 
         cost
     }
 
-<<<<<<< HEAD
-    pub fn plookup_cost_model_hash(dfa: &'a DFA<'a>, batch_size: usize) -> usize {
-        let mut cost = Self::plookup_cost_model_nohash(dfa, batch_size);
-=======
     pub fn plookup_cost_model_hash(dfa: &'a DFA, batch_size: usize) -> usize {
         let mut cost: usize = Self::plookup_cost_model_nohash(dfa, batch_size);
->>>>>>> 102e9d13
 
         //Randomized difference
         cost += 2 * POSEIDON_NUM;
@@ -1012,17 +953,10 @@
         cost
     }
 
-<<<<<<< HEAD
-    pub fn nlookup_cost_model_nohash(dfa: &'a DFA<'a>, batch_size: usize) -> usize {
-        let mn = dfa.nstates() * dfa.nchars();
-        let log_mn = (mn as f32).log2().ceil() as usize;
-        let mut cost = 0;
-=======
     pub fn nlookup_cost_model_nohash(dfa: &'a DFA, batch_size: usize) -> usize {
         let mn: usize = dfa.nstates() * dfa.ab.len();
         let log_mn: usize = (mn as f32).log2().ceil() as usize;
         let mut cost: usize = 0;
->>>>>>> 102e9d13
 
         //Multiplications
         cost += batch_size + 1;
@@ -1042,15 +976,9 @@
         cost
     }
 
-<<<<<<< HEAD
-    pub fn nlookup_cost_model_hash(dfa: &'a DFA<'a>, batch_size: usize) -> usize {
-        let mn = dfa.nstates() * dfa.nchars();
-        let log_mn = (mn as f32).log2().ceil() as usize;
-=======
     pub fn nlookup_cost_model_hash(dfa: &'a DFA, batch_size: usize) -> usize {
         let mn: usize = dfa.nstates() * dfa.ab.len();
         let log_mn: usize = (mn as f32).log2().ceil() as usize;
->>>>>>> 102e9d13
         let mut cost = Self::nlookup_cost_model_nohash(dfa, batch_size);
 
         //R generation hashes
@@ -1063,7 +991,7 @@
     }
 
     pub fn full_round_cost_model_nohash(
-        dfa: &'a DFA<'a>,
+        dfa: &'a DFA,
         batch_size: usize,
         lookup_type: JBatching,
         is_match: bool,
@@ -1091,16 +1019,12 @@
         cost
     }
 
-<<<<<<< HEAD
     pub fn opt_cost_model_select_with_batch(
-        dfa: &'a DFA<'a>,
+        dfa: &'a DFA,
         batch_size: usize,
         is_match: bool,
         doc_length: usize,
     ) -> (JBatching, usize) {
-=======
-    pub fn opt_cost_model_select(dfa: &'a DFA, batch_size: usize, is_match: bool) -> JBatching {
->>>>>>> 102e9d13
         let mut opt_batching: JBatching = JBatching::NaivePolys;
         let mut cost: usize =
             Self::full_round_cost_model(dfa, batch_size, JBatching::NaivePolys, is_match);
@@ -1117,9 +1041,8 @@
 
         (opt_batching, cost * (doc_length / batch_size))
     }
-
     pub fn opt_cost_model_select(
-        dfa: &'a DFA<'a>,
+        dfa: &'a DFA,
         batch_range_lower: usize,
         batch_range_upper: usize,
         is_match: bool,
@@ -1149,8 +1072,8 @@
 mod tests {
 
     use crate::dfa::DFA;
+    use crate::r1cs::*;
     use crate::regex::Regex;
-    use crate::r1cs::*;
     use circ::cfg;
     use circ::cfg::CircOpt;
     use serial_test::serial;
@@ -1213,42 +1136,25 @@
         assert_eq!(coeffs, expected);
     }
 
-<<<<<<< HEAD
-    fn test_func_no_hash(ab: String, regex: String, doc: String) {
-=======
-    fn naive_test_func_no_hash(ab: String, rstr: String, doc: String) {
->>>>>>> 102e9d13
-        //set_up_cfg("1019".to_owned());
-
+    fn test_func_no_hash(ab: String, rstr: String, doc: String) {
         let r = Regex::new(&rstr);
         let mut dfa = DFA::new(&ab[..], r);
         //println!("{:#?}", dfa);
 
-<<<<<<< HEAD
         let batch_size = 2 as usize;
-        let mut chars = doc.chars();
-        let num_steps = doc.chars().count() as usize / batch_size;
+        let mut chars: Vec<String> = doc.chars().map(|c| c.to_string()).collect();
+        let num_steps = doc.len();
 
         let sc = Sponge::<<G1 as Group>::Scalar, typenum::U2>::api_constants(Strength::Standard);
-        let mut r1cs_converter = R1CS::new(&dfa, doc.clone(), batch_size, sc);
-=======
-        let mut chars : Vec<String> = doc.chars().map(|c| c.to_string()).collect();
-        let num_steps = doc.len();
-
-        let sc = Sponge::<<G1 as Group>::Scalar, typenum::U2>::api_constants(Strength::Standard);
-        let mut r1cs_converter = R1CS::new(&dfa, &doc.chars().map(|c|c.to_string()).collect(), 1, sc);
-        let (prover_data, _) = r1cs_converter.to_r1cs();
-        let precomp = prover_data.clone().precompute;
-        //println!("{:#?}", prover_data);
->>>>>>> 102e9d13
+        let mut r1cs_converter =
+            R1CS::new(&dfa, &doc.chars().map(|c| c.to_string()).collect(), 1, sc);
 
         for b in vec![JBatching::Nlookup] {
             r1cs_converter.batching = b.clone();
             println!("Batching {:#?}", r1cs_converter.batching);
+            //println!("{:#?}", prover_data.r1cs);
             let (prover_data, _) = r1cs_converter.to_r1cs();
             let precomp = prover_data.clone().precompute;
-            //println!("{:#?}", prover_data.r1cs);
-
             let mut current_state = dfa.get_init_state();
 
             for i in 0..num_steps {
@@ -1256,36 +1162,33 @@
                 //println!("VALUES ROUND {:#?}: {:#?}", i, values);
                 let extd_val = precomp.eval(&values);
 
-<<<<<<< HEAD
                 prover_data.r1cs.check_all(&extd_val);
-=======
-            // for next i+1 round
-            current_state = next_state;
-        }
-
-        println!(
-            "cost model: {:#?}",
-            R1CS::<<G1 as Group>::Scalar>::naive_cost_model_nohash(&dfa, dfa.is_match(&chars))
-        );
-        println!("actual cost: {:#?}", prover_data.r1cs.constraints().len());
-        assert!(
-            prover_data.r1cs.constraints().len()
-                <= R1CS::<<G1 as Group>::Scalar>::naive_cost_model_nohash(&dfa, dfa.is_match(&chars))
-        );
-    }
->>>>>>> 102e9d13
-
                 // for next i+1 round
                 current_state = next_state;
             }
-
+            /* this got screwed up during merge, not sure where it should be @ Eli
+                    println!(
+                        "cost model: {:#?}",
+                        R1CS::<<G1 as Group>::Scalar>::naive_cost_model_nohash(&dfa, dfa.is_match(&chars))
+                    );
+                    println!("actual cost: {:#?}", prover_data.r1cs.constraints().len());
+                    assert!(
+                        prover_data.r1cs.constraints().len()
+                            <= R1CS::<<G1 as Group>::Scalar>::naive_cost_model_nohash(&dfa, dfa.is_match(&chars))
+                    );
+                }
+
+                            // for next i+1 round
+                            current_state = next_state;
+                        }
+            */
             println!(
                 "cost model: {:#?}",
                 R1CS::<<G1 as Group>::Scalar>::full_round_cost_model_nohash(
                     &dfa,
                     batch_size,
                     b.clone(),
-                    dfa.is_match(&doc)
+                    dfa.is_match(&chars)
                 )
             );
             println!("actual cost: {:#?}", prover_data.r1cs.constraints().len());
@@ -1295,7 +1198,7 @@
                         &dfa,
                         batch_size,
                         b.clone(),
-                        dfa.is_match(&doc)
+                        dfa.is_match(&chars)
                     )
             );
         }
