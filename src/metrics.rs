--- conflicted
+++ resolved
@@ -1,154 +1,84 @@
-<<<<<<< HEAD
-use core::panic;
-use csv::Writer;
-use dashmap::DashMap;
-use std::fmt::Display;
-use std::fs::File;
-use std::io::{self, prelude::*};
+pub mod log {
+    use csv::Writer;
+    use dashmap::DashMap;
+    use std::fmt::Display;
+    use std::io::Result;
+    use std::time::{Duration, Instant};
 
-lazy_static! {
-    pub static ref TIMER: Timer = Timer::new();
-}
-=======
-pub mod log {
-  use dashmap::DashMap;
-  use std::fmt::Display;
-  use std::io::Result;
-  use std::time::{Duration, Instant};
-  use csv::Writer;
+    lazy_static! {
+        pub static ref TIMER: DashMap<Test, Time> = DashMap::new();
+        pub static ref R1CS: DashMap<Test, usize> = DashMap::new();
+        pub static ref SPACE: DashMap<Test, usize> = DashMap::new();
+    }
 
-  lazy_static! {
-      pub static ref TIMER: DashMap<Test, Time> = DashMap::new();
-      pub static ref R1CS: DashMap<Test, usize> = DashMap::new();
-      pub static ref SPACE: DashMap<Test, usize> = DashMap::new();
-  }
->>>>>>> 82bd35b1
+    #[derive(PartialEq, Eq, Debug, Hash, Clone)]
+    pub enum Component {
+        Compiler,
+        Prover,
+        Solver,
+        Verifier,
+    }
 
-  #[derive(PartialEq, Eq, Debug, Hash, Clone)]
-  pub enum Component {
-      Compiler,
-      Prover,
-      Solver,
-      Verifier,
-  }
-
-  impl Display for Component {
-      fn fmt(&self, f: &mut std::fmt::Formatter<'_>) -> std::fmt::Result {
-          match self {
-              Component::Compiler => write!(f, "compiler"),
-              Component::Prover => write!(f, "prover"),
-              Component::Solver => write!(f, "solver"),
-              Component::Verifier => write!(f, "verifier"),
-          }
-      }
-  }
-
-  pub type Test = (Component, String, String);
-
-  #[derive(PartialEq, Eq, Debug, Clone)]
-  pub enum Time {
-      Started(Instant),
-      Finished(Duration),
-      Restarted(Duration, Instant),
-  }
-
-  use Time::*;
-  pub fn r1cs(comp: Component, test: &str, subtest: &str, num_constraints:usize) {
-      if R1CS.contains_key(&(comp.clone(), test.to_string(), subtest.to_string())) {
-         panic!("Trying to write multiple r1cs for same test")
-      } else {
-          R1CS.insert(
-              (comp, test.to_string(), subtest.to_string()),
-              num_constraints,
-          );
-      }
-  }
-
-<<<<<<< HEAD
-pub struct Timer {
-    time_log: DashMap<Test, Time>,
-    r1cs_log: DashMap<Test, usize>,
-    space_log: DashMap<Test, usize>,
-}
-=======
-  pub fn space(comp: Component, test: &str, subtest: &str, sz_bytes:usize) {
-      if SPACE.contains_key(&(comp.clone(), test.to_string(), subtest.to_string())) {
-         panic!("Trying to write multiple sizes for same test")
-      } else {
-          SPACE.insert(
-              (comp, test.to_string(), subtest.to_string()),
-              sz_bytes,
-          );
-      }
-  }
->>>>>>> 82bd35b1
-
-  pub fn tic(comp: Component, test: &str, subtest: &str) {
-      if TIMER.contains_key(&(comp.clone(), test.to_string(), subtest.to_string())) {
-        TIMER.alter(
-              &(comp, test.to_string(), subtest.to_string()),
-              |_, v| match v {
-                  Started(start_time) => Finished(start_time.elapsed()),
-                  Finished(duration) => Restarted(duration, Instant::now()),
-                  Restarted(duration, start_time) => Finished(duration + start_time.elapsed()),
-              },
-          );
-      } else {
-        TIMER.insert(
-              (comp, test.to_string(), subtest.to_string()),
-              Started(Instant::now()),
-          );
-      }
-  }
-
-<<<<<<< HEAD
-    pub fn r1cs(&mut self, comp: Component, test: &str, subtest: &str, nR1cs: usize) {
-        if self
-            .r1cs_log
-            .contains_key(&(comp.clone(), test.to_string(), subtest.to_string()))
-        {
-            panic!("Trying to write multiple r1cs for same test")
-        } else {
-            self.r1cs_log
-                .insert((comp, test.to_string(), subtest.to_string()), nR1cs);
+    impl Display for Component {
+        fn fmt(&self, f: &mut std::fmt::Formatter<'_>) -> std::fmt::Result {
+            match self {
+                Component::Compiler => write!(f, "compiler"),
+                Component::Prover => write!(f, "prover"),
+                Component::Solver => write!(f, "solver"),
+                Component::Verifier => write!(f, "verifier"),
+            }
         }
     }
 
-    pub fn space(&mut self, comp: Component, test: &str, subtest: &str, sz_bytes: usize) {
-        if self
-            .space_log
-            .contains_key(&(comp.clone(), test.to_string(), subtest.to_string()))
-        {
+    pub type Test = (Component, String, String);
+
+    #[derive(PartialEq, Eq, Debug, Clone)]
+    pub enum Time {
+        Started(Instant),
+        Finished(Duration),
+        Restarted(Duration, Instant),
+    }
+
+    use Time::*;
+    pub fn r1cs(comp: Component, test: &str, subtest: &str, num_constraints: usize) {
+        if R1CS.contains_key(&(comp.clone(), test.to_string(), subtest.to_string())) {
+            panic!("Trying to write multiple r1cs for same test")
+        } else {
+            R1CS.insert(
+                (comp, test.to_string(), subtest.to_string()),
+                num_constraints,
+            );
+        }
+    }
+
+    pub fn space(comp: Component, test: &str, subtest: &str, sz_bytes: usize) {
+        if SPACE.contains_key(&(comp.clone(), test.to_string(), subtest.to_string())) {
             panic!("Trying to write multiple sizes for same test")
         } else {
-            self.space_log
-                .insert((comp, test.to_string(), subtest.to_string()), sz_bytes);
+            SPACE.insert((comp, test.to_string(), subtest.to_string()), sz_bytes);
         }
     }
-=======
-  pub fn stop(comp: Component, test: &str, subtest: &str) {
-      TIMER.alter(&(comp, test.to_string(), subtest.to_string()),
-      |_, v| match v{
-          Started(start_time) => Finished(start_time.elapsed()),
-          Finished(duration) => Finished(duration),
-          Restarted(duration, start_time) => Finished(duration + start_time.elapsed()),
-      });
-  }
 
-  pub fn write_csv(out: &str) -> Result<()> {
-      println!("Writing timer data to {}", out);
-      let mut wtr = Writer::from_path(out)?;
->>>>>>> 82bd35b1
+    pub fn tic(comp: Component, test: &str, subtest: &str) {
+        if TIMER.contains_key(&(comp.clone(), test.to_string(), subtest.to_string())) {
+            TIMER.alter(
+                &(comp, test.to_string(), subtest.to_string()),
+                |_, v| match v {
+                    Started(start_time) => Finished(start_time.elapsed()),
+                    Finished(duration) => Restarted(duration, Instant::now()),
+                    Restarted(duration, start_time) => Finished(duration + start_time.elapsed()),
+                },
+            );
+        } else {
+            TIMER.insert(
+                (comp, test.to_string(), subtest.to_string()),
+                Started(Instant::now()),
+            );
+        }
+    }
 
-      TIMER.alter_all(|_, v| match v {
-          Started(start_time) => Finished(start_time.elapsed()),
-          Finished(duration) => Finished(duration),
-          Restarted(duration, start_time) => Finished(duration + start_time.elapsed()),
-      });
-
-<<<<<<< HEAD
-    pub fn stop(&mut self, comp: Component, test: &str, subtest: &str) {
-        self.time_log.alter(
+    pub fn stop(comp: Component, test: &str, subtest: &str) {
+        TIMER.alter(
             &(comp, test.to_string(), subtest.to_string()),
             |_, v| match v {
                 Started(start_time) => Finished(start_time.elapsed()),
@@ -158,18 +88,18 @@
         );
     }
 
-    pub fn write_csv(&mut self, out: &str) -> io::Result<()> {
+    pub fn write_csv(out: &str) -> Result<()> {
         println!("Writing timer data to {}", out);
         let mut wtr = Writer::from_path(out)?;
 
-        self.time_log.alter_all(|_, v| match v {
+        TIMER.alter_all(|_, v| match v {
             Started(start_time) => Finished(start_time.elapsed()),
             Finished(duration) => Finished(duration),
             Restarted(duration, start_time) => Finished(duration + start_time.elapsed()),
         });
 
         wtr.write_record(&["Component", "test", "subtest", "metric", "metric_type"])?;
-        for ((c, test, subtest), value) in self.time_log.clone().into_iter() {
+        for ((c, test, subtest), value) in TIMER.clone().into_iter() {
             if let Finished(duration) = value {
                 wtr.write_record(&[
                     c.to_string(),
@@ -180,7 +110,7 @@
                 ])?;
             }
         }
-        for ((c, test, subtest), value) in self.r1cs_log.clone().into_iter() {
+        for ((c, test, subtest), value) in R1CS.clone().into_iter() {
             wtr.write_record(&[
                 c.to_string(),
                 test.to_string(),
@@ -190,7 +120,7 @@
             ])?;
         }
 
-        for ((c, test, subtest), value) in self.space_log.clone().into_iter() {
+        for ((c, test, subtest), value) in SPACE.clone().into_iter() {
             wtr.write_record(&[
                 c.to_string(),
                 test.to_string(),
@@ -202,40 +132,4 @@
         wtr.flush()?;
         Ok(())
     }
-=======
-      wtr.write_record(&["Component", "test", "subtest", "metric", "metric_type"])?;
-      for ((c, test, subtest), value) in TIMER.clone().into_iter() {
-          if let Finished(duration) = value {
-              wtr.write_record(&[
-                  c.to_string(),
-                  test.to_string(),
-                  subtest.to_string(),
-                  duration.as_micros().to_string(),
-                  "μs".to_string(),
-              ])?;
-          }
-      }
-      for ((c, test, subtest), value) in R1CS.clone().into_iter() {
-          wtr.write_record(&[
-              c.to_string(),
-              test.to_string(),
-              subtest.to_string(),
-              value.to_string(),
-              "constraints".to_string(),
-          ])?;
-      }
-
-      for ((c, test, subtest), value) in SPACE.clone().into_iter() {
-          wtr.write_record(&[
-              c.to_string(),
-              test.to_string(),
-              subtest.to_string(),
-              value.to_string(),
-              "bytes".to_string(),
-          ])?;
-      }
-      wtr.flush()?;
-      Ok(())
-  }
->>>>>>> 82bd35b1
 }