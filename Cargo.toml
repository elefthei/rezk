[package]
name = "reef"
version = "0.1.0"
edition = "2021"

[dependencies]
gmp-mpfr-sys = { version = "1.4" }
hashconsing = { git = "https://github.com/alex-ozdemir/hashconsing.git", branch = "phash"}
clap = "4.1.8"
circ = { git = "https://github.com/jkwoods/circ", branch = "r1cs_pub", features = ["r1cs", "bellman"] }
regex-syntax = "0.6"
itertools = "0.10"
# sga partial zk
nova-snark ={ git = "https://github.com/sga001/Nova", rev = "e06cea1" }
bellperson = { version = "0.24", default-features = false }
pasta_curves = { version = "0.5.2", features = ["repr-c", "serde"], package = "fil_pasta_curves" }
ff = "0.12.0"
prettyprint = "0.8.1"
rug = { version = "1.11", features = ["serde"] }
fxhash = "0.2"
neptune = "8.1.0"
generic-array = "0.14.4"
bitvec = "1"
dot = { git = "https://github.com/elefthei/dot-rust", branch = "utf8", optional = true }
serial_test = "1.0.0"
cached = "0.42.0"
<<<<<<< HEAD
rand = "0.8.4"
merlin = {version = "3.0.0", default-features = false }
=======
rayon = "1.7.0"
>>>>>>> 4a2f41fb

[features]
default = ["plot"]
plot = ["dep:dot"]
<|MERGE_RESOLUTION|>--- conflicted
+++ resolved
@@ -24,12 +24,9 @@
 dot = { git = "https://github.com/elefthei/dot-rust", branch = "utf8", optional = true }
 serial_test = "1.0.0"
 cached = "0.42.0"
-<<<<<<< HEAD
 rand = "0.8.4"
 merlin = {version = "3.0.0", default-features = false }
-=======
 rayon = "1.7.0"
->>>>>>> 4a2f41fb
 
 [features]
 default = ["plot"]
